--- conflicted
+++ resolved
@@ -280,11 +280,7 @@
 		pub NextTally get(fn next_tally) build(|_| 0 as ReferendumIndex): ReferendumIndex;
 		/// Information concerning any given referendum.
 		pub ReferendumInfoOf get(fn referendum_info):
-<<<<<<< HEAD
 			map ReferendumIndex => Option<ReferendumInfo<T::BlockNumber, T::Proposal>>;
-=======
-			map ReferendumIndex => Option<(ReferendumInfo<T::BlockNumber, T::Hash>)>;
->>>>>>> ea8dd676
 		/// Queue of successful referenda to be dispatched.
 		pub DispatchQueue get(fn dispatch_queue):
 			map T::BlockNumber => Vec<Option<(T::Hash, ReferendumIndex)>>;
