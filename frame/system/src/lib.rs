--- conflicted
+++ resolved
@@ -73,7 +73,7 @@
 use sp_std::fmt::Debug;
 use sp_version::RuntimeVersion;
 use sp_runtime::{
-	RuntimeDebug, Perbill, Either, generic,
+	RuntimeDebug, Perbill, DispatchError, Either, generic,
 	traits::{
 		self, CheckEqual, AtLeast32Bit, Zero, Lookup, LookupError,
 		SimpleBitOps, Hash, Member, MaybeDisplay, BadOrigin,
@@ -140,15 +140,8 @@
 
 #[frame_support::pallet]
 pub mod pallet {
-<<<<<<< HEAD
-	use frame_support::pallet_prelude::*;
-	use super::pallet_prelude::*;
-	use super::*;
-	use crate as frame_system;
-=======
 	use crate::{*, pallet_prelude::*, self as frame_system};
 	use frame_support::pallet_prelude::*;
->>>>>>> 48686305
 
 	/// System configuration trait. Implemented by runtime.
 	#[pallet::config]
@@ -163,10 +156,7 @@
 		type BlockWeights: Get<limits::BlockWeights>;
 
 		/// The maximum length of a block (in bytes).
-<<<<<<< HEAD
-=======
 		#[pallet::constant]
->>>>>>> 48686305
 		type BlockLength: Get<limits::BlockLength>;
 
 		/// The `Origin` type used by dispatchable calls.
@@ -174,11 +164,7 @@
 			Into<Result<RawOrigin<Self::AccountId>, Self::Origin>>
 			+ From<RawOrigin<Self::AccountId>>
 			+ Clone
-<<<<<<< HEAD
-			+ OriginTrait<Call = Self::Call>;
-=======
 			+ OriginTrait<Call=Self::Call>;
->>>>>>> 48686305
 
 		/// The aggregated `Call` type.
 		type Call: Dispatchable + Debug;
@@ -187,11 +173,7 @@
 		/// with a sender account.
 		type Index:
 			Parameter + Member + MaybeSerialize + Debug + Default + MaybeDisplay + AtLeast32Bit
-<<<<<<< HEAD
-			+ Copy + scale_info::TypeInfo;
-=======
 			+ Copy;
->>>>>>> 48686305
 
 		/// The block number type used by the runtime.
 		type BlockNumber:
@@ -205,50 +187,16 @@
 			+ Default + Copy + CheckEqual + sp_std::hash::Hash + AsRef<[u8]> + AsMut<[u8]> + MaybeMallocSizeOf;
 
 		/// The hashing system (algorithm) being used in the runtime (e.g. Blake2).
-<<<<<<< HEAD
-		type Hashing: Hash<Output = Self::Hash>;
-
-		/// The user account identifier type for the runtime.
-		type AccountId: Parameter + Member + MaybeSerializeDeserialize + Debug + MaybeDisplay + Ord
-			+ Default + ::scale_info::TypeInfo;
-=======
 		type Hashing: Hash<Output=Self::Hash>;
 
 		/// The user account identifier type for the runtime.
 		type AccountId: Parameter + Member + MaybeSerializeDeserialize + Debug + MaybeDisplay + Ord
 			+ Default;
->>>>>>> 48686305
 
 		/// Converting trait to take a source type and convert to `AccountId`.
 		///
 		/// Used to define the type and conversion mechanism for referencing accounts in transactions.
 		/// It's perfectly reasonable for this to be an identity conversion (with the source type being
-<<<<<<< HEAD
-		/// `AccountId`), but other modules (e.g. Indices module) may provide more functional/efficient
-		/// alternatives.
-		type Lookup: StaticLookup<Target = Self::AccountId>;
-
-		/// The block header.
-		type Header: Parameter + traits::Header<
-			Number = Self::BlockNumber,
-			Hash = Self::Hash,
-		>;
-
-		/// The aggregated event type of the runtime.
-		type Event: Parameter + Member + From<Event<Self>> + Debug +
-			IsType<<Self as frame_system::Config>::Event>;
-
-		/// Maximum number of block number to block hash mappings to keep (oldest pruned first).
-		#[pallet::constant]
-		type BlockHashCount: Get<Self::BlockNumber>;
-
-		/// The weight of runtime database operations the runtime can invoke.
-		#[pallet::constant]
-		type DbWeight: Get<RuntimeDbWeight>;
-
-
-		/// Get the chain's current version.
-=======
 		/// `AccountId`), but other pallets (e.g. Indices pallet) may provide more functional/efficient
 		/// alternatives.
 		type Lookup: StaticLookup<Target=Self::AccountId>;
@@ -272,7 +220,6 @@
 
 		/// Get the chain's current version.
 		#[pallet::constant]
->>>>>>> 48686305
 		type Version: Get<RuntimeVersion>;
 
 		/// Provides information about the pallet setup in the runtime.
@@ -284,11 +231,7 @@
 		type PalletInfo: PalletInfo;
 
 		/// Data to be associated with an account (other than nonce/transaction counter, which this
-<<<<<<< HEAD
-		/// module does regardless).
-=======
 		/// pallet does regardless).
->>>>>>> 48686305
 		type AccountData: Member + FullCodec + Clone + Default;
 
 		/// Handler for when a new account has just been created.
@@ -311,29 +254,15 @@
 	}
 
 	#[pallet::pallet]
-<<<<<<< HEAD
-	#[pallet::generate_store(pub(super) trait Store)]
-=======
 	#[pallet::generate_store(pub (super) trait Store)]
->>>>>>> 48686305
 	pub struct Pallet<T>(PhantomData<T>);
 
 	#[pallet::hooks]
 	impl<T: Config> Hooks<BlockNumberFor<T>> for Pallet<T> {
-<<<<<<< HEAD
-		fn on_runtime_upgrade() -> Weight {
-			if !<UpgradedToU32RefCount<T>>::get() {
-				Account::<T>::translate::<(T::Index, u8, T::AccountData), _>(|_key, (nonce, rc, data)|
-					Some(AccountInfo { nonce, refcount: rc as RefCount, data })
-				);
-				<UpgradedToU32RefCount<T>>::put(true);
-				T::BlockWeights::get().max_block
-=======
 		fn on_runtime_upgrade() -> frame_support::weights::Weight {
 			if !UpgradedToDualRefCount::<T>::get() {
 				UpgradedToDualRefCount::<T>::put(true);
 				migrations::migrate_to_dual_ref_count::<T>()
->>>>>>> 48686305
 			} else {
 				0
 			}
@@ -350,18 +279,9 @@
 	impl<T: Config> Pallet<T> {
 		/// A dispatch that will fill the block weight up to the given ratio.
 		// TODO: This should only be available for testing, rather than in general usage, but
-<<<<<<< HEAD
-		// that's not possible at present (since it's within the decl_module macro).
-		#[pallet::weight(*_ratio * T::BlockWeights::get().max_block)]
-		pub(super) fn fill_block(
-			origin: OriginFor<T>,
-			_ratio: Perbill
-		) -> DispatchResultWithPostInfo {
-=======
 		// that's not possible at present (since it's within the pallet macro).
 		#[pallet::weight(*_ratio * T::BlockWeights::get().max_block)]
 		pub(crate) fn fill_block(origin: OriginFor<T>, _ratio: Perbill) -> DispatchResultWithPostInfo {
->>>>>>> 48686305
 			ensure_root(origin)?;
 			Ok(().into())
 		}
@@ -374,14 +294,7 @@
 		/// - No DB operations.
 		/// # </weight>
 		#[pallet::weight(T::SystemWeightInfo::remark(_remark.len() as u32))]
-<<<<<<< HEAD
-		pub(super) fn remark(
-			origin: OriginFor<T>,
-			_remark: Vec<u8>
-		) -> DispatchResultWithPostInfo {
-=======
 		pub(crate) fn remark(origin: OriginFor<T>, _remark: Vec<u8>) -> DispatchResultWithPostInfo {
->>>>>>> 48686305
 			ensure_signed(origin)?;
 			Ok(().into())
 		}
@@ -395,14 +308,7 @@
 		/// - 1 write to HEAP_PAGES
 		/// # </weight>
 		#[pallet::weight((T::SystemWeightInfo::set_heap_pages(), DispatchClass::Operational))]
-<<<<<<< HEAD
-		pub(super) fn set_heap_pages(
-			origin: OriginFor<T>,
-			pages: u64
-		) -> DispatchResultWithPostInfo {
-=======
 		pub(crate) fn set_heap_pages(origin: OriginFor<T>, pages: u64) -> DispatchResultWithPostInfo {
->>>>>>> 48686305
 			ensure_root(origin)?;
 			storage::unhashed::put_raw(well_known_keys::HEAP_PAGES, &pages.encode());
 			Ok(().into())
@@ -419,14 +325,7 @@
 		/// We will treat this as a full block.
 		/// # </weight>
 		#[pallet::weight((T::BlockWeights::get().max_block, DispatchClass::Operational))]
-<<<<<<< HEAD
-		pub fn set_code(
-			origin: OriginFor<T>,
-			code: Vec<u8>
-		) -> DispatchResultWithPostInfo {
-=======
 		pub fn set_code(origin: OriginFor<T>, code: Vec<u8>) -> DispatchResultWithPostInfo {
->>>>>>> 48686305
 			ensure_root(origin)?;
 			Self::can_set_code(&code)?;
 
@@ -446,11 +345,7 @@
 		#[pallet::weight((T::BlockWeights::get().max_block, DispatchClass::Operational))]
 		pub fn set_code_without_checks(
 			origin: OriginFor<T>,
-<<<<<<< HEAD
-			code: Vec<u8>
-=======
 			code: Vec<u8>,
->>>>>>> 48686305
 		) -> DispatchResultWithPostInfo {
 			ensure_root(origin)?;
 			storage::unhashed::put_raw(well_known_keys::CODE, &code);
@@ -471,11 +366,7 @@
 		#[pallet::weight((T::SystemWeightInfo::set_changes_trie_config(), DispatchClass::Operational))]
 		pub fn set_changes_trie_config(
 			origin: OriginFor<T>,
-<<<<<<< HEAD
-			changes_trie_config: Option<ChangesTrieConfiguration>
-=======
 			changes_trie_config: Option<ChangesTrieConfiguration>,
->>>>>>> 48686305
 		) -> DispatchResultWithPostInfo {
 			ensure_root(origin)?;
 			match changes_trie_config.clone() {
@@ -505,14 +396,7 @@
 			T::SystemWeightInfo::set_storage(items.len() as u32),
 			DispatchClass::Operational,
 		))]
-<<<<<<< HEAD
-		pub(super) fn set_storage(
-			origin: OriginFor<T>,
-			items: Vec<KeyValue>
-		) -> DispatchResultWithPostInfo {
-=======
 		pub(crate) fn set_storage(origin: OriginFor<T>, items: Vec<KeyValue>) -> DispatchResultWithPostInfo {
->>>>>>> 48686305
 			ensure_root(origin)?;
 			for i in &items {
 				storage::unhashed::put_raw(&i.0, &i.1);
@@ -532,14 +416,7 @@
 			T::SystemWeightInfo::kill_storage(keys.len() as u32),
 			DispatchClass::Operational,
 		))]
-<<<<<<< HEAD
-		pub(super) fn kill_storage(
-			origin: OriginFor<T>,
-			keys: Vec<Key>
-		) -> DispatchResultWithPostInfo {
-=======
 		pub(crate) fn kill_storage(origin: OriginFor<T>, keys: Vec<Key>) -> DispatchResultWithPostInfo {
->>>>>>> 48686305
 			ensure_root(origin)?;
 			for key in &keys {
 				storage::unhashed::kill(&key);
@@ -562,17 +439,10 @@
 			T::SystemWeightInfo::kill_prefix(_subkeys.saturating_add(1)),
 			DispatchClass::Operational,
 		))]
-<<<<<<< HEAD
-		pub(super) fn kill_prefix(
-			origin: OriginFor<T>,
-			prefix: Key,
-			_subkeys: u32
-=======
 		pub(crate) fn kill_prefix(
 			origin: OriginFor<T>,
 			prefix: Key,
 			_subkeys: u32,
->>>>>>> 48686305
 		) -> DispatchResultWithPostInfo {
 			ensure_root(origin)?;
 			storage::unhashed::kill_prefix(&prefix);
@@ -611,53 +481,6 @@
 		SpecVersionNeedsToIncrease,
 		/// Failed to extract the runtime version from the new runtime.
 		///
-<<<<<<< HEAD
-		/// # <weight>
-		/// - `O(1)`
-		/// - 1 storage read and deletion.
-		/// --------------------
-		/// Base Weight: 8.626 µs
-		/// No DB Read or Write operations because caller is already in overlay
-		/// # </weight>
-		#[pallet::weight((T::SystemWeightInfo::suicide(), DispatchClass::Operational))]
-		pub fn suicide(origin: OriginFor<T>) -> DispatchResultWithPostInfo {
-			let who = ensure_signed(origin)?;
-			let account = Account::<T>::get(&who);
-			ensure!(account.refcount == 0, Error::<T>::NonZeroRefCount);
-			ensure!(account.data == T::AccountData::default(), Error::<T>::NonDefaultComposite);
-			Self::kill_account(&who);
-			Ok(().into())
-		}
-	}
-
-	/// Event for the System module.
-	#[pallet::event]
-	pub enum Event<T: Config> {
-		/// An extrinsic completed successfully. \[info\]
-		ExtrinsicSuccess(DispatchInfo),
-		/// An extrinsic failed. \[error, info\]
-		ExtrinsicFailed(DispatchError, DispatchInfo),
-		/// `:code` was updated.
-		CodeUpdated,
-		/// A new \[account\] was created.
-		NewAccount(T::AccountId),
-		/// An \[account\] was reaped.
-		KilledAccount(T::AccountId),
-	}
-
-	/// Error for the System module
-	#[pallet::error]
-	pub enum Error<T> {
-		/// The name of specification does not match between the current runtime
-		/// and the new runtime.
-		InvalidSpecName,
-		/// The specification version is not allowed to decrease between the current runtime
-		/// and the new runtime.
-		SpecVersionNeedsToIncrease,
-		/// Failed to extract the runtime version from the new runtime.
-		///
-=======
->>>>>>> 48686305
 		/// Either calling `Core_version` or decoding `RuntimeVersion` failed.
 		FailedToExtractRuntimeVersion,
 		/// Suicide called when the account has non-default composite data.
@@ -674,15 +497,11 @@
 	#[pallet::storage]
 	#[pallet::getter(fn account)]
 	pub type Account<T: Config> = StorageMap<
-<<<<<<< HEAD
-		_, Blake2_128Concat, T::AccountId, AccountInfo<T::Index, T::AccountData>, ValueQuery
-=======
 		_,
 		Blake2_128Concat,
 		T::AccountId,
 		AccountInfo<T::Index, T::AccountData>,
 		ValueQuery,
->>>>>>> 48686305
 	>;
 
 	/// Total extrinsics count for the current block.
@@ -694,10 +513,6 @@
 	#[pallet::getter(fn block_weight)]
 	pub(super) type BlockWeight<T: Config> = StorageValue<_, ConsumedWeight, ValueQuery>;
 
-<<<<<<< HEAD
-
-=======
->>>>>>> 48686305
 	/// Total length (in bytes) for all extrinsics put together, for the current block.
 	#[pallet::storage]
 	pub(super) type AllExtrinsicsLen<T: Config> = StorageValue<_, u32>;
@@ -705,26 +520,14 @@
 	/// Map of block numbers to block hashes.
 	#[pallet::storage]
 	#[pallet::getter(fn block_hash)]
-<<<<<<< HEAD
-	pub type BlockHash<T: Config> = StorageMap<
-		_, Twox64Concat, T::BlockNumber, T::Hash, ValueQuery
-	>;
-=======
 	pub type BlockHash<T: Config> =
 		StorageMap<_, Twox64Concat, T::BlockNumber, T::Hash, ValueQuery>;
->>>>>>> 48686305
 
 	/// Extrinsics data for the current block (maps an extrinsic's index to its data).
 	#[pallet::storage]
 	#[pallet::getter(fn extrinsic_data)]
-<<<<<<< HEAD
-	pub(super) type ExtrinsicData<T: Config> = StorageMap<
-		_, Twox64Concat, u32, Vec<u8>, ValueQuery
-	>;
-=======
 	pub(super) type ExtrinsicData<T: Config> =
 		StorageMap<_, Twox64Concat, u32, Vec<u8>, ValueQuery>;
->>>>>>> 48686305
 
 	/// The current block number being processed. Set by `execute_block`.
 	#[pallet::storage]
@@ -744,28 +547,14 @@
 	/// Events deposited for the current block.
 	#[pallet::storage]
 	#[pallet::getter(fn events)]
-<<<<<<< HEAD
-	pub(super) type Events<T: Config> = StorageValue<
-		_, Vec<EventRecord<T::Event, T::Hash>>, ValueQuery
-	>;
-=======
 	pub(super) type Events<T: Config> =
 		StorageValue<_, Vec<EventRecord<T::Event, T::Hash>>, ValueQuery>;
->>>>>>> 48686305
 
 	/// The number of events in the `Events<T>` list.
 	#[pallet::storage]
 	#[pallet::getter(fn event_count)]
 	pub(super) type EventCount<T: Config> = StorageValue<_, EventIndex, ValueQuery>;
 
-<<<<<<< HEAD
-	// TODO: https://github.com/paritytech/substrate/issues/2553
-	// Possibly, we can improve it by using something like:
-	// `Option<(BlockNumber, Vec<EventIndex>)>`, however in this case we won't be able to use
-	// `EventTopics::append`.
-
-=======
->>>>>>> 48686305
 	/// Mapping between a topic (represented by T::Hash) and a vector of indexes
 	/// of events in the `<Events<T>>` list.
 	///
@@ -778,14 +567,8 @@
 	/// no notification will be triggered thus the event might be lost.
 	#[pallet::storage]
 	#[pallet::getter(fn event_topics)]
-<<<<<<< HEAD
-	pub(super) type EventTopics<T: Config> = StorageMap<
-		_, Blake2_128Concat, T::Hash, Vec<(T::BlockNumber, EventIndex)>, ValueQuery
-	>;
-=======
 	pub(super) type EventTopics<T: Config> =
 		StorageMap<_, Blake2_128Concat, T::Hash, Vec<(T::BlockNumber, EventIndex)>, ValueQuery>;
->>>>>>> 48686305
 
 	/// Stores the `spec_version` and `spec_name` of when the last runtime upgrade happened.
 	#[pallet::storage]
@@ -795,14 +578,11 @@
 	#[pallet::storage]
 	pub(super) type UpgradedToU32RefCount<T: Config> = StorageValue<_, bool, ValueQuery>;
 
-<<<<<<< HEAD
-=======
 	/// True if we have upgraded so that AccountInfo contains two types of `RefCount`. False
 	/// (default) if not.
 	#[pallet::storage]
 	pub(super) type UpgradedToDualRefCount<T: Config> = StorageValue<_, bool, ValueQuery>;
 
->>>>>>> 48686305
 	/// The execution phase of the block.
 	#[pallet::storage]
 	pub(super) type ExecutionPhase<T: Config> = StorageValue<_, Phase>;
@@ -821,8 +601,6 @@
 				changes_trie_config: Default::default(),
 				code: Default::default(),
 			}
-<<<<<<< HEAD
-=======
 		}
 	}
 
@@ -998,170 +776,9 @@
 		Self {
 			spec_version: version.spec_version.into(),
 			spec_name: version.spec_name,
->>>>>>> 48686305
-		}
-	}
-
-	#[pallet::genesis_build]
-	impl<T: Config> GenesisBuild<T> for GenesisConfig {
-		fn build(&self) {
-			<BlockHash<T>>::insert::<_, T::Hash>(T::BlockNumber::zero(), hash69());
-			<ParentHash<T>>::put::<T::Hash>(hash69());
-			<LastRuntimeUpgrade<T>>::put(LastRuntimeUpgradeInfo::from(T::Version::get()));
-			<UpgradedToU32RefCount<T>>::put(true);
-
-			sp_io::storage::set(well_known_keys::CODE, &self.code);
-			sp_io::storage::set(well_known_keys::EXTRINSIC_INDEX, &0u32.encode());
-			if let Some(ref changes_trie_config) = self.changes_trie_config {
-				sp_io::storage::set(well_known_keys::CHANGES_TRIE_CONFIG, &changes_trie_config.encode());
-			}
-		}
-	}
-}
-
-#[cfg(feature = "std")]
-impl GenesisConfig {
-	/// Direct implementation of `GenesisBuild::build_storage`.
-	///
-	/// Kept in order not to break dependency.
-	pub fn build_storage<T: Config>(&self) -> Result<sp_runtime::Storage, String> {
-		<Self as GenesisBuild<T>>::build_storage(self)
-	}
-
-	/// Direct implementation of `GenesisBuild::assimilate_storage`.
-	///
-	/// Kept in order not to break dependency.
-	pub fn assimilate_storage<T: Config>(
-		&self,
-		storage: &mut sp_runtime::Storage
-	) -> Result<(), String> {
-		<Self as GenesisBuild<T>>::assimilate_storage(self, storage)
-	}
-}
-
-pub type DigestOf<T> = generic::Digest<<T as Config>::Hash>;
-pub type DigestItemOf<T> = generic::DigestItem<<T as Config>::Hash>;
-
-pub type Key = Vec<u8>;
-pub type KeyValue = (Vec<u8>, Vec<u8>);
-
-/// A phase of a block's execution.
-#[derive(Encode, Decode, RuntimeDebug)]
-#[cfg_attr(feature = "std", derive(Serialize, PartialEq, Eq, Clone))]
-pub enum Phase {
-	/// Applying an extrinsic.
-	ApplyExtrinsic(u32),
-	/// Finalizing the block.
-	Finalization,
-	/// Initializing the block.
-	Initialization,
-}
-
-impl Default for Phase {
-	fn default() -> Self {
-		Self::Initialization
-	}
-}
-
-/// Record of an event happening.
-#[derive(Encode, Decode, RuntimeDebug)]
-#[cfg_attr(feature = "std", derive(Serialize, PartialEq, Eq, Clone))]
-pub struct EventRecord<E: Parameter + Member, T> {
-	/// The phase of the block it happened in.
-	pub phase: Phase,
-	/// The event itself.
-	pub event: E,
-	/// The list of the topics this event has.
-	pub topics: Vec<T>,
-}
-
-/// Origin for the System module.
-#[derive(PartialEq, Eq, Clone, RuntimeDebug, Encode, Decode)]
-pub enum RawOrigin<AccountId> {
-	/// The system itself ordained this dispatch to happen: this is the highest privilege level.
-	Root,
-	/// It is signed by some public key and we provide the `AccountId`.
-	Signed(AccountId),
-	/// It is signed by nobody, can be either:
-	/// * included and agreed upon by the validators anyway,
-	/// * or unsigned transaction validated by a module.
-	None,
-}
-
-impl<AccountId> From<Option<AccountId>> for RawOrigin<AccountId> {
-	fn from(s: Option<AccountId>) -> RawOrigin<AccountId> {
-		match s {
-			Some(who) => RawOrigin::Signed(who),
-			None => RawOrigin::None,
-		}
-	}
-}
-
-// Create a Hash with 69 for each byte,
-// only used to build genesis config.
-#[cfg(feature = "std")]
-fn hash69<T: AsMut<[u8]> + Default>() -> T {
-	let mut h = T::default();
-	h.as_mut().iter_mut().for_each(|byte| *byte = 69);
-	h
-}
-
-/// This type alias represents an index of an event.
-///
-/// We use `u32` here because this index is used as index for `Events<T>`
-/// which can't contain more than `u32::max_value()` items.
-type EventIndex = u32;
-
-/// Type used to encode the number of references an account has.
-pub type RefCount = u32;
-
-/// Information of an account.
-#[derive(Clone, Eq, PartialEq, Default, RuntimeDebug, Encode, Decode)]
-pub struct AccountInfo<Index, AccountData> {
-	/// The number of transactions this account has sent.
-	pub nonce: Index,
-	/// The number of other modules that currently depend on this account's existence. The account
-	/// cannot be reaped until this is zero.
-	pub refcount: RefCount,
-	/// The additional data that belongs to this account. Used to store the balance(s) in a lot of
-	/// chains.
-	pub data: AccountData,
-}
-
-/// Stores the `spec_version` and `spec_name` of when the last runtime upgrade
-/// happened.
-#[derive(sp_runtime::RuntimeDebug, Encode, Decode)]
-#[cfg_attr(feature = "std", derive(PartialEq))]
-pub struct LastRuntimeUpgradeInfo {
-	pub spec_version: codec::Compact<u32>,
-	pub spec_name: sp_runtime::RuntimeString,
-}
-
-impl LastRuntimeUpgradeInfo {
-	/// Returns if the runtime was upgraded in comparison of `self` and `current`.
-	///
-	/// Checks if either the `spec_version` increased or the `spec_name` changed.
-	pub fn was_upgraded(&self, current: &sp_version::RuntimeVersion) -> bool {
-		current.spec_version > self.spec_version.0 || current.spec_name != self.spec_name
-	}
-}
-
-impl From<sp_version::RuntimeVersion> for LastRuntimeUpgradeInfo {
-	fn from(version: sp_version::RuntimeVersion) -> Self {
-		Self {
-			spec_version: version.spec_version.into(),
-			spec_name: version.spec_name,
-		}
-	}
-}
-
-/// Pallet struct placeholder on which is implemented the pallet logic.
-///
-/// It is currently an alias for `Module` as old macros still generate/use old name.
-pub type Module<T> = Pallet<T>;
-
-/// Alias to Event to prevent breaking code. Soon to be deprecated.
-pub type RawEvent<T> = Event<T>;
+		}
+	}
+}
 
 pub struct EnsureRoot<AccountId>(sp_std::marker::PhantomData<AccountId>);
 impl<
@@ -1600,7 +1217,7 @@
 		// The following fields
 		//
 		// - <Events<T>>
-		// - <EventCount::<T>::<T>>
+		// - <EventCount<T>>
 		// - <EventTopics<T>>
 		// - <Number<T>>
 		// - <ParentHash<T>>
@@ -1768,27 +1385,6 @@
 	fn on_killed_account(who: T::AccountId) {
 		T::OnKilledAccount::on_killed_account(&who);
 		Self::deposit_event(Event::KilledAccount(who));
-<<<<<<< HEAD
-	}
-
-	/// Remove an account from storage. This should only be done when its refs are zero or you'll
-	/// get storage leaks in other modules. Nonetheless we assume that the calling logic knows best.
-	///
-	/// This is a no-op if the account doesn't already exist. If it does then it will ensure
-	/// cleanups (those in `on_killed_account`) take place.
-	fn kill_account(who: &T::AccountId) {
-		if Account::<T>::contains_key(who) {
-			let account = Account::<T>::take(who);
-			if account.refcount > 0 {
-				debug::debug!(
-					target: "system",
-					"WARNING: Referenced account deleted. This is probably a bug."
-				);
-			}
-		}
-		Module::<T>::on_killed_account(who.clone());
-=======
->>>>>>> 48686305
 	}
 
 	/// Determine whether or not it is possible to update the code.
