--- conflicted
+++ resolved
@@ -60,16 +60,10 @@
 	transaction_pool: Arc<A>,
 	/// Prometheus Link,
 	metrics: PrometheusMetrics,
-<<<<<<< HEAD
 	max_block_size: usize,
 	telemetry: Option<TelemetryHandle>,
-	/// phantom member to pin the `Backend` type.
-	_phantom: PhantomData<B>,
-=======
 	/// phantom member to pin the `Backend`/`ProofRecording` type.
 	_phantom: PhantomData<(B, PR)>,
-	max_block_size: usize,
->>>>>>> 7a6d60de
 }
 
 impl<A, B, C> ProposerFactory<A, B, C, DisableProofRecording> {
@@ -199,13 +193,9 @@
 	transaction_pool: Arc<A>,
 	now: Box<dyn Fn() -> time::Instant + Send + Sync>,
 	metrics: PrometheusMetrics,
-<<<<<<< HEAD
-=======
-	_phantom: PhantomData<(B, PR)>,
->>>>>>> 7a6d60de
 	max_block_size: usize,
 	telemetry: Option<TelemetryHandle>,
-	_phantom: PhantomData<B>,
+	_phantom: PhantomData<(B, PR)>,
 }
 
 impl<A, B, Block, C, PR> sp_consensus::Proposer<Block> for
