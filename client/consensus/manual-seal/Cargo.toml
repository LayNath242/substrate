--- conflicted
+++ resolved
@@ -13,22 +13,15 @@
 targets = ["x86_64-unknown-linux-gnu"]
 
 [dependencies]
-assert_matches = "1.3.0"
 derive_more = "0.99.2"
 futures = "0.3.4"
-<<<<<<< HEAD
-futures-timer = "3.0.2"
-jsonrpc-core = "14.2.0"
-jsonrpc-core-client = "14.2.0"
-jsonrpc-derive = "14.2.1"
-=======
 jsonrpc-core = "15.0.0"
 jsonrpc-core-client = "15.0.0"
 jsonrpc-derive = "15.0.0"
->>>>>>> 65cc9af9
 log = "0.4.8"
 parking_lot = "0.10.0"
 serde = { version = "1.0", features=["derive"] }
+assert_matches = "1.3.0"
 
 sc-client-api = { path = "../../api", version = "2.0.0" }
 sc-consensus-babe = { path = "../../consensus/babe", version = "0.8.0" }
