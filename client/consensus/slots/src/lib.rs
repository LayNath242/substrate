--- conflicted
+++ resolved
@@ -68,25 +68,15 @@
 ///
 /// The implementation should not make any assumptions of the slot being bound to the time or
 /// similar. The only valid assumption is that the slot number is always increasing.
-<<<<<<< HEAD
-pub trait SlotWorker<B: BlockT> {
-=======
 pub trait SlotWorker<B: BlockT, Proof> {
->>>>>>> 88ba0e6b
 	/// Called when a new slot is triggered.
 	///
 	/// Returns a future that resolves to a [`SlotResult`] iff a block was successfully built in
 	/// the slot. Otherwise `None` is returned.
 	fn on_slot(
 		&mut self,
-<<<<<<< HEAD
 		slot_info: SlotInfo<B>,
-	) -> Pin<Box<dyn Future<Output = Option<SlotResult<B>>> + Send>>;
-=======
-		chain_head: B::Header,
-		slot_info: SlotInfo,
 	) -> Pin<Box<dyn Future<Output = Option<SlotResult<B, Proof>>> + Send>>;
->>>>>>> 88ba0e6b
 }
 
 /// A skeleton implementation for `SlotWorker` which tries to claim a slot at
@@ -210,14 +200,8 @@
 	/// Implements [`SlotWorker::on_slot`].
 	fn on_slot(
 		&mut self,
-<<<<<<< HEAD
 		slot_info: SlotInfo<B>,
-	) -> Pin<Box<dyn Future<Output = Option<SlotResult<B>>> + Send>>
-=======
-		chain_head: B::Header,
-		slot_info: SlotInfo,
 	) -> Pin<Box<dyn Future<Output = Option<SlotResult<B, <Self::Proposer as Proposer<B>>::Proof>>> + Send>>
->>>>>>> 88ba0e6b
 	where
 		<Self::Proposer as Proposer<B>>::Proposal: Unpin + Send + 'static,
 	{
@@ -414,12 +398,12 @@
 	}
 }
 
-<<<<<<< HEAD
-impl<B: BlockT, T: SimpleSlotWorker<B>> SlotWorker<B> for T {
+impl<B: BlockT, T: SimpleSlotWorker<B>> SlotWorker<B, <T::Proposer as Proposer<B>>::Proof> for T
+{
 	fn on_slot(
 		&mut self,
 		slot_info: SlotInfo<B>,
-	) -> Pin<Box<dyn Future<Output = Option<SlotResult<B>>> + Send>> {
+	) -> Pin<Box<dyn Future<Output = Option<SlotResult<B, <T::Proposer as Proposer<B>>::Proof>>> + Send>> {
 		SimpleSlotWorker::on_slot(self, slot_info)
 	}
 }
@@ -447,16 +431,6 @@
 			slot,
 			wrapped,
 		}
-=======
-impl<B: BlockT, T: SimpleSlotWorker<B>> SlotWorker<B, <T::Proposer as Proposer<B>>::Proof> for T
-{
-	fn on_slot(
-		&mut self,
-		chain_head: B::Header,
-		slot_info: SlotInfo,
-	) -> Pin<Box<dyn Future<Output = Option<SlotResult<B, <T::Proposer as Proposer<B>>::Proof>>> + Send>> {
-		SimpleSlotWorker::on_slot(self, chain_head, slot_info)
->>>>>>> 88ba0e6b
 	}
 }
 
@@ -491,11 +465,7 @@
 ///
 /// Every time a new slot is triggered, `worker.on_slot` is called and the future it returns is
 /// polled until completion, unless we are major syncing.
-<<<<<<< HEAD
-pub async fn start_slot_worker<B, C, W, T, SO, CAW, IDP>(
-=======
-pub fn start_slot_worker<B, C, W, T, SO, SC, CAW, Proof>(
->>>>>>> 88ba0e6b
+pub async fn start_slot_worker<B, C, W, T, SO, CAW, IDP, Proof>(
 	slot_duration: SlotDuration<T>,
 	client: C,
 	mut worker: W,
@@ -506,11 +476,7 @@
 where
 	B: BlockT,
 	C: SelectChain<B>,
-<<<<<<< HEAD
-	W: SlotWorker<B>,
-=======
 	W: SlotWorker<B, Proof>,
->>>>>>> 88ba0e6b
 	SO: SyncOracle + Send,
 	T: SlotData + Clone,
 	CAW: CanAuthorWith<B> + Send,
