// Copyright 2017-2019 Parity Technologies (UK) Ltd.
// This file is part of Substrate.

// Substrate is free software: you can redistribute it and/or modify
// it under the terms of the GNU General Public License as published by
// the Free Software Foundation, either version 3 of the License, or
// (at your option) any later version.

// Substrate is distributed in the hope that it will be useful,
// but WITHOUT ANY WARRANTY; without even the implied warranty of
// MERCHANTABILITY or FITNESS FOR A PARTICULAR PURPOSE.  See the
// GNU General Public License for more details.

// You should have received a copy of the GNU General Public License
// along with Substrate.  If not, see <http://www.gnu.org/licenses/>.

//! Client backend that uses RocksDB database as storage.
//!
//! # Canonicality vs. Finality
//!
//! Finality indicates that a block will not be reverted, according to the consensus algorithm,
//! while canonicality indicates that the block may be reverted, but we will be unable to do so,
//! having discarded heavy state that will allow a chain reorganization.
//!
//! Finality implies canonicality but not vice-versa.

#![warn(missing_docs)]

pub mod light;
pub mod offchain;

mod children;
mod cache;
mod storage_cache;
mod utils;

use std::sync::Arc;
use std::path::PathBuf;
use std::io;
use std::collections::{HashMap, HashSet};

use client_api::{execution_extensions::ExecutionExtensions, ForkBlocks};
use client_api::backend::NewBlockState;
use client_api::backend::{StorageCollection, ChildStorageCollection};
use sp_blockchain::{
	Result as ClientResult, Error as ClientError,
	well_known_cache_keys, HeaderBackend,
};
use codec::{Decode, Encode};
use hash_db::{Hasher, Prefix};
use kvdb::{KeyValueDB, DBTransaction};
use trie::{MemoryDB, PrefixedMemoryDB, prefixed_key};
use parking_lot::{Mutex, RwLock};
use primitives::{H256, Blake2Hasher, ChangesTrieConfiguration, convert_hash, traits::CodeExecutor};
use primitives::storage::well_known_keys;
use sr_primitives::{
	generic::{BlockId, DigestItem}, Justification, StorageOverlay, ChildrenStorageOverlay,
	BuildStorage,
};
use sr_primitives::traits::{
	Block as BlockT, Header as HeaderT, NumberFor, Zero, One, SaturatedConversion
};
use executor::RuntimeInfo;
use state_machine::{
	DBValue, ChangesTrieTransaction, ChangesTrieCacheAction, ChangesTrieBuildCache,
	backend::Backend as StateBackend,
};
use crate::utils::{Meta, db_err, meta_keys, read_db, read_meta};
use client::leaves::{LeafSet, FinalizationDisplaced};
use state_db::StateDb;
use sp_blockchain::{CachedHeaderMetadata, HeaderMetadata, HeaderMetadataCache};
use crate::storage_cache::{CachingState, SharedCache, new_shared_cache};
use log::{trace, debug, warn};
pub use state_db::PruningMode;

#[cfg(feature = "test-helpers")]
use client::in_mem::Backend as InMemoryBackend;

const CANONICALIZATION_DELAY: u64 = 4096;
const MIN_BLOCKS_TO_KEEP_CHANGES_TRIES_FOR: u32 = 32768;

/// Default value for storage cache child ratio.
const DEFAULT_CHILD_RATIO: (usize, usize) = (1, 10);

/// DB-backed patricia trie state, transaction type is an overlay of changes to commit.
pub type DbState = state_machine::TrieBackend<Arc<dyn state_machine::Storage<Blake2Hasher>>, Blake2Hasher>;

/// Re-export the KVDB trait so that one can pass an implementation of it.
pub use kvdb;

/// A reference tracking state.
///
/// It makes sure that the hash we are using stays pinned in storage
/// until this structure is dropped.
pub struct RefTrackingState<Block: BlockT> {
	state: DbState,
	storage: Arc<StorageDb<Block>>,
	parent_hash: Option<Block::Hash>,
}

impl<B: BlockT> RefTrackingState<B> {
	fn new(
		state: DbState,
		storage: Arc<StorageDb<B>>,
		parent_hash: Option<B::Hash>,
	) -> RefTrackingState<B> {
		RefTrackingState {
			state,
			parent_hash,
			storage,
		}
	}
}

impl<B: BlockT> Drop for RefTrackingState<B> {
	fn drop(&mut self) {
		if let Some(hash) = &self.parent_hash {
			self.storage.state_db.unpin(hash);
		}
	}
}

impl<Block: BlockT> std::fmt::Debug for RefTrackingState<Block> {
	fn fmt(&self, f: &mut std::fmt::Formatter<'_>) -> std::fmt::Result {
		write!(f, "Block {:?}", self.parent_hash)
	}
}

impl<B: BlockT> StateBackend<Blake2Hasher> for RefTrackingState<B> {
	type Error =  <DbState as StateBackend<Blake2Hasher>>::Error;
	type Transaction = <DbState as StateBackend<Blake2Hasher>>::Transaction;
	type TrieBackendStorage = <DbState as StateBackend<Blake2Hasher>>::TrieBackendStorage;

	fn storage(&self, key: &[u8]) -> Result<Option<Vec<u8>>, Self::Error> {
		self.state.storage(key)
	}

	fn storage_hash(&self, key: &[u8]) -> Result<Option<H256>, Self::Error> {
		self.state.storage_hash(key)
	}

	fn child_storage(&self, storage_key: &[u8], key: &[u8]) -> Result<Option<Vec<u8>>, Self::Error> {
		self.state.child_storage(storage_key, key)
	}

	fn exists_storage(&self, key: &[u8]) -> Result<bool, Self::Error> {
		self.state.exists_storage(key)
	}

	fn exists_child_storage(&self, storage_key: &[u8], key: &[u8]) -> Result<bool, Self::Error> {
		self.state.exists_child_storage(storage_key, key)
	}

	fn for_keys_with_prefix<F: FnMut(&[u8])>(&self, prefix: &[u8], f: F) {
		self.state.for_keys_with_prefix(prefix, f)
	}

	fn for_key_values_with_prefix<F: FnMut(&[u8], &[u8])>(&self, prefix: &[u8], f: F) {
		self.state.for_key_values_with_prefix(prefix, f)
	}

	fn for_keys_in_child_storage<F: FnMut(&[u8])>(&self, storage_key: &[u8], f: F) {
		self.state.for_keys_in_child_storage(storage_key, f)
	}

	fn for_child_keys_with_prefix<F: FnMut(&[u8])>(&self, storage_key: &[u8], prefix: &[u8], f: F) {
		self.state.for_child_keys_with_prefix(storage_key, prefix, f)
	}

	fn storage_root<I>(&self, delta: I) -> (H256, Self::Transaction)
		where
			I: IntoIterator<Item=(Vec<u8>, Option<Vec<u8>>)>
	{
		self.state.storage_root(delta)
	}

	fn child_storage_root<I>(&self, storage_key: &[u8], delta: I) -> (Vec<u8>, bool, Self::Transaction)
		where
			I: IntoIterator<Item=(Vec<u8>, Option<Vec<u8>>)>,
	{
		self.state.child_storage_root(storage_key, delta)
	}

	fn pairs(&self) -> Vec<(Vec<u8>, Vec<u8>)> {
		self.state.pairs()
	}

	fn keys(&self, prefix: &[u8]) -> Vec<Vec<u8>> {
		self.state.keys(prefix)
	}

	fn child_keys(&self, child_key: &[u8], prefix: &[u8]) -> Vec<Vec<u8>> {
		self.state.child_keys(child_key, prefix)
	}

	fn as_trie_backend(&mut self) -> Option<&state_machine::TrieBackend<Self::TrieBackendStorage, Blake2Hasher>> {
		self.state.as_trie_backend()
	}
}

/// Database settings.
pub struct DatabaseSettings {
	/// State cache size.
	pub state_cache_size: usize,
	/// Ratio of cache size dedicated to child tries.
	pub state_cache_child_ratio: Option<(usize, usize)>,
	/// Pruning mode.
	pub pruning: PruningMode,
	/// Where to find the database.
	pub source: DatabaseSettingsSrc,
}

/// Where to find the database..
pub enum DatabaseSettingsSrc {
	/// Load a database from a given path. Recommended for most uses.
	Path {
		/// Path to the database.
		path: PathBuf,
		/// Cache size in bytes. If `None` default is used.
		cache_size: Option<usize>,
	},

	/// Use a custom already-open database.
	Custom(Arc<dyn KeyValueDB>),
}

/// Create an instance of db-backed client.
pub fn new_client<E, S, Block, RA>(
	settings: DatabaseSettings,
	executor: E,
	genesis_storage: S,
	fork_blocks: ForkBlocks<Block>,
<<<<<<< HEAD
	execution_strategies: ExecutionStrategies,
	keystore: Option<primitives::traits::BareCryptoStorePtr>,
) -> Result<
		client::Client<Backend<Block>, client::LocalCallExecutor<E>, Block, RA>,
		client::error::Error,
	>
=======
	execution_extensions: ExecutionExtensions<Block>,
) -> Result<(
		client::Client<
			Backend<Block>,
			client::LocalCallExecutor<Backend<Block>, E>,
			Block,
			RA,
		>,
		Arc<Backend<Block>>,
	),
	sp_blockchain::Error,
>
>>>>>>> 47b158b7
	where
		Block: BlockT<Hash=H256>,
		E: CodeExecutor + RuntimeInfo,
		S: BuildStorage,
{
<<<<<<< HEAD
	let backend = Backend::new(settings, CANONICALIZATION_DELAY)?;
	let executor = client::LocalCallExecutor::new(executor, keystore);
	let client = client::Client::new(
=======
	let backend = Arc::new(Backend::new(settings, CANONICALIZATION_DELAY)?);
	let executor = client::LocalCallExecutor::new(backend.clone(), executor);
	Ok((
		client::Client::new(backend.clone(), executor, genesis_storage, fork_blocks, execution_extensions)?,
>>>>>>> 47b158b7
		backend,
		executor,
		genesis_storage,
		fork_blocks,
		execution_strategies
	)?;

	Ok(client)
}

pub(crate) mod columns {
	pub const META: Option<u32> = crate::utils::COLUMN_META;
	pub const STATE: Option<u32> = Some(1);
	pub const STATE_META: Option<u32> = Some(2);
	/// maps hashes to lookup keys and numbers to canon hashes.
	pub const KEY_LOOKUP: Option<u32> = Some(3);
	pub const HEADER: Option<u32> = Some(4);
	pub const BODY: Option<u32> = Some(5);
	pub const JUSTIFICATION: Option<u32> = Some(6);
	pub const CHANGES_TRIE: Option<u32> = Some(7);
	pub const AUX: Option<u32> = Some(8);
	/// Offchain workers local storage
	pub const OFFCHAIN: Option<u32> = Some(9);
}

struct PendingBlock<Block: BlockT> {
	header: Block::Header,
	justification: Option<Justification>,
	body: Option<Vec<Block::Extrinsic>>,
	leaf_state: NewBlockState,
}

// wrapper that implements trait required for state_db
struct StateMetaDb<'a>(&'a dyn KeyValueDB);

impl<'a> state_db::MetaDb for StateMetaDb<'a> {
	type Error = io::Error;

	fn get_meta(&self, key: &[u8]) -> Result<Option<Vec<u8>>, Self::Error> {
		self.0.get(columns::STATE_META, key).map(|r| r.map(|v| v.to_vec()))
	}
}

/// Block database
pub struct BlockchainDb<Block: BlockT> {
	db: Arc<dyn KeyValueDB>,
	meta: Arc<RwLock<Meta<NumberFor<Block>, Block::Hash>>>,
	leaves: RwLock<LeafSet<Block::Hash, NumberFor<Block>>>,
	header_metadata_cache: HeaderMetadataCache<Block>,
}

impl<Block: BlockT> BlockchainDb<Block> {
	fn new(db: Arc<dyn KeyValueDB>) -> ClientResult<Self> {
		let meta = read_meta::<Block>(&*db, columns::META, columns::HEADER)?;
		let leaves = LeafSet::read_from_db(&*db, columns::META, meta_keys::LEAF_PREFIX)?;
		Ok(BlockchainDb {
			db,
			leaves: RwLock::new(leaves),
			meta: Arc::new(RwLock::new(meta)),
			header_metadata_cache: HeaderMetadataCache::default(),
		})
	}

	fn update_meta(
		&self,
		hash: Block::Hash,
		number: <Block::Header as HeaderT>::Number,
		is_best: bool,
		is_finalized: bool
	) {
		let mut meta = self.meta.write();
		if number.is_zero() {
			meta.genesis_hash = hash;
			meta.finalized_hash = hash;
		}

		if is_best {
			meta.best_number = number;
			meta.best_hash = hash;
		}

		if is_finalized {
			meta.finalized_number = number;
			meta.finalized_hash = hash;
		}
	}
}

impl<Block: BlockT> client::blockchain::HeaderBackend<Block> for BlockchainDb<Block> {
	fn header(&self, id: BlockId<Block>) -> ClientResult<Option<Block::Header>> {
		utils::read_header(&*self.db, columns::KEY_LOOKUP, columns::HEADER, id)
	}

	fn info(&self) -> client::blockchain::Info<Block> {
		let meta = self.meta.read();
		client::blockchain::Info {
			best_hash: meta.best_hash,
			best_number: meta.best_number,
			genesis_hash: meta.genesis_hash,
			finalized_hash: meta.finalized_hash,
			finalized_number: meta.finalized_number,
		}
	}

	fn status(&self, id: BlockId<Block>) -> ClientResult<client::blockchain::BlockStatus> {
		let exists = match id {
			BlockId::Hash(_) => read_db(
				&*self.db,
				columns::KEY_LOOKUP,
				columns::HEADER,
				id
			)?.is_some(),
			BlockId::Number(n) => n <= self.meta.read().best_number,
		};
		match exists {
			true => Ok(client::blockchain::BlockStatus::InChain),
			false => Ok(client::blockchain::BlockStatus::Unknown),
		}
	}

	fn number(&self, hash: Block::Hash) -> ClientResult<Option<NumberFor<Block>>> {
		Ok(self.header_metadata(hash).ok().map(|header_metadata| header_metadata.number))
	}

	fn hash(&self, number: NumberFor<Block>) -> ClientResult<Option<Block::Hash>> {
		self.header(BlockId::Number(number)).and_then(|maybe_header| match maybe_header {
			Some(header) => Ok(Some(header.hash().clone())),
			None => Ok(None),
		})
	}
}

impl<Block: BlockT> client::blockchain::Backend<Block> for BlockchainDb<Block> {
	fn body(&self, id: BlockId<Block>) -> ClientResult<Option<Vec<Block::Extrinsic>>> {
		match read_db(&*self.db, columns::KEY_LOOKUP, columns::BODY, id)? {
			Some(body) => match Decode::decode(&mut &body[..]) {
				Ok(body) => Ok(Some(body)),
				Err(err) => return Err(sp_blockchain::Error::Backend(
					format!("Error decoding body: {}", err)
				)),
			}
			None => Ok(None),
		}
	}

	fn justification(&self, id: BlockId<Block>) -> ClientResult<Option<Justification>> {
		match read_db(&*self.db, columns::KEY_LOOKUP, columns::JUSTIFICATION, id)? {
			Some(justification) => match Decode::decode(&mut &justification[..]) {
				Ok(justification) => Ok(Some(justification)),
				Err(err) => return Err(sp_blockchain::Error::Backend(
					format!("Error decoding justification: {}", err)
				)),
			}
			None => Ok(None),
		}
	}

	fn last_finalized(&self) -> ClientResult<Block::Hash> {
		Ok(self.meta.read().finalized_hash.clone())
	}

	fn cache(&self) -> Option<Arc<dyn client::blockchain::Cache<Block>>> {
		None
	}

	fn leaves(&self) -> ClientResult<Vec<Block::Hash>> {
		Ok(self.leaves.read().hashes())
	}

	fn children(&self, parent_hash: Block::Hash) -> ClientResult<Vec<Block::Hash>> {
		children::read_children(&*self.db, columns::META, meta_keys::CHILDREN_PREFIX, parent_hash)
	}
}

impl<Block: BlockT> client::blockchain::ProvideCache<Block> for BlockchainDb<Block> {
	fn cache(&self) -> Option<Arc<dyn client::blockchain::Cache<Block>>> {
		None
	}
}

impl<Block: BlockT> HeaderMetadata<Block> for BlockchainDb<Block> {
	type Error = sp_blockchain::Error;

	fn header_metadata(&self, hash: Block::Hash) -> Result<CachedHeaderMetadata<Block>, Self::Error> {
		self.header_metadata_cache.header_metadata(hash).or_else(|_| {
			self.header(BlockId::hash(hash))?.map(|header| {
				let header_metadata = CachedHeaderMetadata::from(&header);
				self.header_metadata_cache.insert_header_metadata(
					header_metadata.hash,
					header_metadata.clone(),
				);
				header_metadata
			}).ok_or(ClientError::UnknownBlock(format!("header not found in db: {}", hash)))
		})
	}

	fn insert_header_metadata(&self, hash: Block::Hash, metadata: CachedHeaderMetadata<Block>) {
		self.header_metadata_cache.insert_header_metadata(hash, metadata)
	}

	fn remove_header_metadata(&self, hash: Block::Hash) {
		self.header_metadata_cache.remove_header_metadata(hash);
	}
}

/// Database transaction
pub struct BlockImportOperation<Block: BlockT, H: Hasher> {
	old_state: CachingState<Blake2Hasher, RefTrackingState<Block>, Block>,
	db_updates: PrefixedMemoryDB<H>,
	storage_updates: StorageCollection,
	child_storage_updates: ChildStorageCollection,
	changes_trie_updates: MemoryDB<H>,
	changes_trie_cache_update: Option<ChangesTrieCacheAction<H::Out, NumberFor<Block>>>,
	pending_block: Option<PendingBlock<Block>>,
	aux_ops: Vec<(Vec<u8>, Option<Vec<u8>>)>,
	finalized_blocks: Vec<(BlockId<Block>, Option<Justification>)>,
	set_head: Option<BlockId<Block>>,
	commit_state: bool,
}

impl<Block: BlockT, H: Hasher> BlockImportOperation<Block, H> {
	fn apply_aux(&mut self, transaction: &mut DBTransaction) {
		for (key, maybe_val) in self.aux_ops.drain(..) {
			match maybe_val {
				Some(val) => transaction.put_vec(columns::AUX, &key, val),
				None => transaction.delete(columns::AUX, &key),
			}
		}
	}
}

impl<Block> client_api::backend::BlockImportOperation<Block, Blake2Hasher>
	for BlockImportOperation<Block, Blake2Hasher> where Block: BlockT<Hash=H256>,
{
	type State = CachingState<Blake2Hasher, RefTrackingState<Block>, Block>;

	fn state(&self) -> ClientResult<Option<&Self::State>> {
		Ok(Some(&self.old_state))
	}

	fn set_block_data(
		&mut self,
		header: Block::Header,
		body: Option<Vec<Block::Extrinsic>>,
		justification: Option<Justification>,
		leaf_state: NewBlockState,
	) -> ClientResult<()> {
		assert!(self.pending_block.is_none(), "Only one block per operation is allowed");
		self.pending_block = Some(PendingBlock {
			header,
			body,
			justification,
			leaf_state,
		});
		Ok(())
	}

	fn update_cache(&mut self, _cache: HashMap<well_known_cache_keys::Id, Vec<u8>>) {
		// Currently cache isn't implemented on full nodes.
	}

	fn update_db_storage(&mut self, update: PrefixedMemoryDB<Blake2Hasher>) -> ClientResult<()> {
		self.db_updates = update;
		Ok(())
	}

	fn reset_storage(
		&mut self,
		top: StorageOverlay,
		children: ChildrenStorageOverlay
	) -> ClientResult<H256> {

		if top.iter().any(|(k, _)| well_known_keys::is_child_storage_key(k)) {
			return Err(sp_blockchain::Error::GenesisInvalid.into());
		}

		for child_key in children.keys() {
			if !well_known_keys::is_child_storage_key(&child_key) {
				return Err(sp_blockchain::Error::GenesisInvalid.into());
			}
		}

		let child_delta = children.into_iter()
			.map(|(storage_key, child_overlay)|
				(storage_key, child_overlay.into_iter().map(|(k, v)| (k, Some(v)))));

		let (root, transaction) = self.old_state.full_storage_root(
			top.into_iter().map(|(k, v)| (k, Some(v))),
			child_delta
		);

		self.db_updates = transaction;
		self.commit_state = true;
		Ok(root)
	}

	fn update_changes_trie(
		&mut self,
		update: ChangesTrieTransaction<Blake2Hasher, NumberFor<Block>>,
	) -> ClientResult<()> {
		self.changes_trie_updates = update.0;
		self.changes_trie_cache_update = Some(update.1);
		Ok(())
	}

	fn insert_aux<I>(&mut self, ops: I) -> ClientResult<()>
		where I: IntoIterator<Item=(Vec<u8>, Option<Vec<u8>>)>
	{
		self.aux_ops.append(&mut ops.into_iter().collect());
		Ok(())
	}

	fn update_storage(
		&mut self,
		update: StorageCollection,
		child_update: ChildStorageCollection,
	) -> ClientResult<()> {
		self.storage_updates = update;
		self.child_storage_updates = child_update;
		Ok(())
	}

	fn mark_finalized(&mut self, block: BlockId<Block>, justification: Option<Justification>) -> ClientResult<()> {
		self.finalized_blocks.push((block, justification));
		Ok(())
	}

	fn mark_head(&mut self, block: BlockId<Block>) -> ClientResult<()> {
		assert!(self.set_head.is_none(), "Only one set head per operation is allowed");
		self.set_head = Some(block);
		Ok(())
	}
}

struct StorageDb<Block: BlockT> {
	pub db: Arc<dyn KeyValueDB>,
	pub state_db: StateDb<Block::Hash, Vec<u8>>,
}

impl<Block: BlockT> state_machine::Storage<Blake2Hasher> for StorageDb<Block> {
	fn get(&self, key: &H256, prefix: Prefix) -> Result<Option<DBValue>, String> {
		let key = prefixed_key::<Blake2Hasher>(key, prefix);
		self.state_db.get(&key, self).map(|r| r.map(|v| DBValue::from_slice(&v)))
			.map_err(|e| format!("Database backend error: {:?}", e))
	}
}

impl<Block: BlockT> state_db::NodeDb for StorageDb<Block> {
	type Error = io::Error;
	type Key = [u8];

	fn get(&self, key: &[u8]) -> Result<Option<Vec<u8>>, Self::Error> {
		self.db.get(columns::STATE, key).map(|r| r.map(|v| v.to_vec()))
	}
}

struct DbGenesisStorage(pub H256);

impl DbGenesisStorage {
	pub fn new() -> Self {
		let mut root = H256::default();
		let mut mdb = MemoryDB::<Blake2Hasher>::default();
		state_machine::TrieDBMut::<Blake2Hasher>::new(&mut mdb, &mut root);
		DbGenesisStorage(root)
	}
}

impl state_machine::Storage<Blake2Hasher> for DbGenesisStorage {
	fn get(&self, _key: &H256, _prefix: Prefix) -> Result<Option<DBValue>, String> {
		Ok(None)
	}
}

/// A database wrapper for changes tries.
pub struct DbChangesTrieStorage<Block: BlockT> {
	db: Arc<dyn KeyValueDB>,
	meta: Arc<RwLock<Meta<NumberFor<Block>, Block::Hash>>>,
	min_blocks_to_keep: Option<u32>,
	cache: RwLock<ChangesTrieBuildCache<Block::Hash, NumberFor<Block>>>,
	_phantom: ::std::marker::PhantomData<Block>,
}

impl<Block: BlockT<Hash=H256>> DbChangesTrieStorage<Block> {
	/// Commit new changes trie.
	pub fn commit(&self, tx: &mut DBTransaction, mut changes_trie: MemoryDB<Blake2Hasher>) {
		for (key, (val, _)) in changes_trie.drain() {
			tx.put(columns::CHANGES_TRIE, &key[..], &val);
		}
	}

	/// Commit changes into changes trie build cache.
	pub fn commit_cache(&self, cache_update: ChangesTrieCacheAction<Block::Hash, NumberFor<Block>>) {
		self.cache.write().perform(cache_update);
	}

	/// Prune obsolete changes tries.
	pub fn prune(
		&self,
		config: &ChangesTrieConfiguration,
		tx: &mut DBTransaction,
		block_hash: Block::Hash,
		block_num: NumberFor<Block>,
	) {
		// never prune on archive nodes
		let min_blocks_to_keep = match self.min_blocks_to_keep {
			Some(min_blocks_to_keep) => min_blocks_to_keep,
			None => return,
		};

		state_machine::prune_changes_tries(
			config,
			&*self,
			min_blocks_to_keep.into(),
			&state_machine::ChangesTrieAnchorBlockId {
				hash: convert_hash(&block_hash),
				number: block_num,
			},
			|node| tx.delete(columns::CHANGES_TRIE, node.as_ref()));
	}
}

impl<Block> client_api::backend::PrunableStateChangesTrieStorage<Block, Blake2Hasher>
	for DbChangesTrieStorage<Block>
where
	Block: BlockT<Hash=H256>,
{
	fn oldest_changes_trie_block(
		&self,
		config: &ChangesTrieConfiguration,
		best_finalized_block: NumberFor<Block>,
	) -> NumberFor<Block> {
		match self.min_blocks_to_keep {
			Some(min_blocks_to_keep) => state_machine::oldest_non_pruned_changes_trie(
				config,
				min_blocks_to_keep.into(),
				best_finalized_block,
			),
			None => One::one(),
		}
	}
}

impl<Block> state_machine::ChangesTrieRootsStorage<Blake2Hasher, NumberFor<Block>>
	for DbChangesTrieStorage<Block>
where
	Block: BlockT<Hash=H256>,
{
	fn build_anchor(
		&self,
		hash: H256,
	) -> Result<state_machine::ChangesTrieAnchorBlockId<H256, NumberFor<Block>>, String> {
		utils::read_header::<Block>(&*self.db, columns::KEY_LOOKUP, columns::HEADER, BlockId::Hash(hash))
			.map_err(|e| e.to_string())
			.and_then(|maybe_header| maybe_header.map(|header|
				state_machine::ChangesTrieAnchorBlockId {
					hash,
					number: *header.number(),
				}
			).ok_or_else(|| format!("Unknown header: {}", hash)))
	}

	fn root(
		&self,
		anchor: &state_machine::ChangesTrieAnchorBlockId<H256, NumberFor<Block>>,
		block: NumberFor<Block>,
	) -> Result<Option<H256>, String> {
		// check API requirement: we can't get NEXT block(s) based on anchor
		if block > anchor.number {
			return Err(format!("Can't get changes trie root at {} using anchor at {}", block, anchor.number));
		}

		// we need to get hash of the block to resolve changes trie root
		let block_id = if block <= self.meta.read().finalized_number {
			// if block is finalized, we could just read canonical hash
			BlockId::Number(block)
		} else {
			// the block is not finalized
			let mut current_num = anchor.number;
			let mut current_hash: Block::Hash = convert_hash(&anchor.hash);
			let maybe_anchor_header: Block::Header = utils::require_header::<Block>(
				&*self.db, columns::KEY_LOOKUP, columns::HEADER, BlockId::Number(current_num)
			).map_err(|e| e.to_string())?;
			if maybe_anchor_header.hash() == current_hash {
				// if anchor is canonicalized, then the block is also canonicalized
				BlockId::Number(block)
			} else {
				// else (block is not finalized + anchor is not canonicalized):
				// => we should find the required block hash by traversing
				// back from the anchor to the block with given number
				while current_num != block {
					let current_header: Block::Header = utils::require_header::<Block>(
						&*self.db, columns::KEY_LOOKUP, columns::HEADER, BlockId::Hash(current_hash)
					).map_err(|e| e.to_string())?;

					current_hash = *current_header.parent_hash();
					current_num = current_num - One::one();
				}

				BlockId::Hash(current_hash)
			}
		};

		Ok(utils::require_header::<Block>(&*self.db, columns::KEY_LOOKUP, columns::HEADER, block_id)
			.map_err(|e| e.to_string())?
			.digest().log(DigestItem::as_changes_trie_root)
			.map(|root| H256::from_slice(root.as_ref())))
	}
}

impl<Block> state_machine::ChangesTrieStorage<Blake2Hasher, NumberFor<Block>>
	for DbChangesTrieStorage<Block>
where
	Block: BlockT<Hash=H256>,
{
	fn as_roots_storage(&self) -> &dyn state_machine::ChangesTrieRootsStorage<Blake2Hasher, NumberFor<Block>> {
		self
	}

	fn with_cached_changed_keys(
		&self,
		root: &H256,
		functor: &mut dyn FnMut(&HashMap<Option<Vec<u8>>, HashSet<Vec<u8>>>),
	) -> bool {
		self.cache.read().with_changed_keys(root, functor)
	}

	fn get(&self, key: &H256, _prefix: Prefix) -> Result<Option<DBValue>, String> {
		self.db.get(columns::CHANGES_TRIE, &key[..])
			.map_err(|err| format!("{}", err))
	}
}

/// Disk backend. Keeps data in a key-value store. In archive mode, trie nodes are kept from all blocks.
/// Otherwise, trie nodes are kept only from some recent blocks.
pub struct Backend<Block: BlockT> {
	storage: Arc<StorageDb<Block>>,
	offchain_storage: offchain::LocalStorage,
	changes_tries_storage: DbChangesTrieStorage<Block>,
	/// None<*> means that the value hasn't been cached yet. Some(*) means that the value (either None or
	/// Some(*)) has been cached and is valid.
	changes_trie_config: Mutex<Option<Option<ChangesTrieConfiguration>>>,
	blockchain: BlockchainDb<Block>,
	canonicalization_delay: u64,
	shared_cache: SharedCache<Block, Blake2Hasher>,
	import_lock: RwLock<()>,
	is_archive: bool,
}

impl<Block: BlockT<Hash=H256>> Backend<Block> {
	/// Create a new instance of database backend.
	///
	/// The pruning window is how old a block must be before the state is pruned.
	pub fn new(config: DatabaseSettings, canonicalization_delay: u64) -> ClientResult<Self> {
		let db = crate::utils::open_database(&config, columns::META, "full")?;
		Self::from_kvdb(db as Arc<_>, canonicalization_delay, &config)
	}

	/// Create new memory-backed client backend for tests.
	#[cfg(any(test, feature = "test-helpers"))]
	pub fn new_test(keep_blocks: u32, canonicalization_delay: u64) -> Self {
		let db = Arc::new(kvdb_memorydb::create(crate::utils::NUM_COLUMNS));
		let db_setting = DatabaseSettings {
			state_cache_size: 16777216,
			state_cache_child_ratio: Some((50, 100)),
			pruning: PruningMode::keep_blocks(keep_blocks),
			source: DatabaseSettingsSrc::Custom(db),
		};

		Self::new(db_setting, canonicalization_delay).expect("failed to create test-db")
	}

	fn from_kvdb(
		db: Arc<dyn KeyValueDB>,
		canonicalization_delay: u64,
		config: &DatabaseSettings
	) -> ClientResult<Self> {
		let is_archive_pruning = config.pruning.is_archive();
		let blockchain = BlockchainDb::new(db.clone())?;
		let meta = blockchain.meta.clone();
		let map_e = |e: state_db::Error<io::Error>| ::sp_blockchain::Error::from(format!("State database error: {:?}", e));
		let state_db: StateDb<_, _> = StateDb::new(config.pruning.clone(), &StateMetaDb(&*db)).map_err(map_e)?;
		let storage_db = StorageDb {
			db: db.clone(),
			state_db,
		};
		let offchain_storage = offchain::LocalStorage::new(db.clone());
		let changes_tries_storage = DbChangesTrieStorage {
			db,
			meta,
			min_blocks_to_keep: if is_archive_pruning { None } else { Some(MIN_BLOCKS_TO_KEEP_CHANGES_TRIES_FOR) },
			cache: RwLock::new(ChangesTrieBuildCache::new()),
			_phantom: Default::default(),
		};

		Ok(Backend {
			storage: Arc::new(storage_db),
			offchain_storage,
			changes_tries_storage,
			changes_trie_config: Mutex::new(None),
			blockchain,
			canonicalization_delay,
			shared_cache: new_shared_cache(
				config.state_cache_size,
				config.state_cache_child_ratio.unwrap_or(DEFAULT_CHILD_RATIO),
			),
			import_lock: Default::default(),
			is_archive: is_archive_pruning,
		})
	}

	/// Returns in-memory blockchain that contains the same set of blocks that the self.
	#[cfg(feature = "test-helpers")]
	pub fn as_in_memory(&self) -> InMemoryBackend<Block, Blake2Hasher> {
		use client_api::backend::{Backend as ClientBackend, BlockImportOperation};
		use client::blockchain::Backend as BlockchainBackend;

		let inmem = InMemoryBackend::<Block, Blake2Hasher>::new();

		// get all headers hashes && sort them by number (could be duplicate)
		let mut headers: Vec<(NumberFor<Block>, Block::Hash, Block::Header)> = Vec::new();
		for (_, header) in self.blockchain.db.iter(columns::HEADER) {
			let header = Block::Header::decode(&mut &header[..]).unwrap();
			let hash = header.hash();
			let number = *header.number();
			let pos = headers.binary_search_by(|item| item.0.cmp(&number));
			match pos {
				Ok(pos) => headers.insert(pos, (number, hash, header)),
				Err(pos) => headers.insert(pos, (number, hash, header)),
			}
		}

		// insert all other headers + bodies + justifications
		let info = self.blockchain.info();
		for (number, hash, header) in headers {
			let id = BlockId::Hash(hash);
			let justification = self.blockchain.justification(id).unwrap();
			let body = self.blockchain.body(id).unwrap();
			let state = self.state_at(id).unwrap().pairs();

			let new_block_state = if number.is_zero() {
				NewBlockState::Final
			} else if hash == info.best_hash {
				NewBlockState::Best
			} else {
				NewBlockState::Normal
			};
			let mut op = inmem.begin_operation().unwrap();
			op.set_block_data(header, body, justification, new_block_state).unwrap();
			op.update_db_storage(state.into_iter().map(|(k, v)| (None, k, Some(v))).collect()).unwrap();
			inmem.commit_operation(op).unwrap();
		}

		// and now finalize the best block we have
		inmem.finalize_block(BlockId::Hash(info.finalized_hash), None).unwrap();

		inmem
	}

	/// Returns total numbet of blocks (headers) in the block DB.
	#[cfg(feature = "test-helpers")]
	pub fn blocks_count(&self) -> u64 {
		self.blockchain.db.iter(columns::HEADER).count() as u64
	}

	/// Read (from storage or cache) changes trie config.
	///
	/// Currently changes tries configuration is set up once (at genesis) and could not
	/// be changed. Thus, we'll actually read value once and then just use cached value.
	fn changes_trie_config(&self, block: Block::Hash) -> ClientResult<Option<ChangesTrieConfiguration>> {
		let mut cached_changes_trie_config = self.changes_trie_config.lock();
		match cached_changes_trie_config.clone() {
			Some(cached_changes_trie_config) => Ok(cached_changes_trie_config),
			None => {
				use client_api::backend::Backend;
				let changes_trie_config = self
					.state_at(BlockId::Hash(block))?
					.storage(well_known_keys::CHANGES_TRIE_CONFIG)?
					.and_then(|v| Decode::decode(&mut &*v).ok());
				*cached_changes_trie_config = Some(changes_trie_config.clone());
				Ok(changes_trie_config)
			},
		}
	}

	/// Handle setting head within a transaction. `route_to` should be the last
	/// block that existed in the database. `best_to` should be the best block
	/// to be set.
	///
	/// In the case where the new best block is a block to be imported, `route_to`
	/// should be the parent of `best_to`. In the case where we set an existing block
	/// to be best, `route_to` should equal to `best_to`.
	fn set_head_with_transaction(
		&self,
		transaction: &mut DBTransaction,
		route_to: Block::Hash,
		best_to: (NumberFor<Block>, Block::Hash),
	) -> ClientResult<(Vec<Block::Hash>, Vec<Block::Hash>)> {
		let mut enacted = Vec::default();
		let mut retracted = Vec::default();

		let meta = self.blockchain.meta.read();

		// cannot find tree route with empty DB.
		if meta.best_hash != Default::default() {
			let tree_route = sp_blockchain::tree_route(
				&self.blockchain,
				meta.best_hash,
				route_to,
			)?;

			// uncanonicalize: check safety violations and ensure the numbers no longer
			// point to these block hashes in the key mapping.
			for r in tree_route.retracted() {
				if r.hash == meta.finalized_hash {
					warn!(
						"Potential safety failure: reverting finalized block {:?}",
						(&r.number, &r.hash)
					);

					return Err(::sp_blockchain::Error::NotInFinalizedChain.into());
				}

				retracted.push(r.hash.clone());
				utils::remove_number_to_key_mapping(
					transaction,
					columns::KEY_LOOKUP,
					r.number
				)?;
			}

			// canonicalize: set the number lookup to map to this block's hash.
			for e in tree_route.enacted() {
				enacted.push(e.hash.clone());
				utils::insert_number_to_key_mapping(
					transaction,
					columns::KEY_LOOKUP,
					e.number,
					e.hash
				)?;
			}
		}

		let lookup_key = utils::number_and_hash_to_lookup_key(best_to.0, &best_to.1)?;
		transaction.put(columns::META, meta_keys::BEST_BLOCK, &lookup_key);
		utils::insert_number_to_key_mapping(
			transaction,
			columns::KEY_LOOKUP,
			best_to.0,
			best_to.1,
		)?;

		Ok((enacted, retracted))
	}

	fn ensure_sequential_finalization(
		&self,
		header: &Block::Header,
		last_finalized: Option<Block::Hash>,
	) -> ClientResult<()> {
		let last_finalized = last_finalized.unwrap_or_else(|| self.blockchain.meta.read().finalized_hash);
		if *header.parent_hash() != last_finalized {
			return Err(::sp_blockchain::Error::NonSequentialFinalization(
				format!("Last finalized {:?} not parent of {:?}", last_finalized, header.hash()),
			).into());
		}
		Ok(())
	}

	fn finalize_block_with_transaction(
		&self,
		transaction: &mut DBTransaction,
		hash: &Block::Hash,
		header: &Block::Header,
		last_finalized: Option<Block::Hash>,
		justification: Option<Justification>,
		finalization_displaced: &mut Option<FinalizationDisplaced<Block::Hash, NumberFor<Block>>>,
	) -> ClientResult<(Block::Hash, <Block::Header as HeaderT>::Number, bool, bool)> {
		// TODO: ensure best chain contains this block.
		let number = *header.number();
		self.ensure_sequential_finalization(header, last_finalized)?;
		self.note_finalized(
			transaction,
			header,
			*hash,
			finalization_displaced,
		)?;

		if let Some(justification) = justification {
			transaction.put(
				columns::JUSTIFICATION,
				&utils::number_and_hash_to_lookup_key(number, hash)?,
				&justification.encode(),
			);
		}
		Ok((*hash, number, false, true))
	}

	// performs forced canonicaliziation with a delay after importing a non-finalized block.
	fn force_delayed_canonicalize(
		&self,
		transaction: &mut DBTransaction,
		hash: Block::Hash,
		number: NumberFor<Block>,
	)
		-> ClientResult<()>
	{
		let number_u64 = number.saturated_into::<u64>();
		if number_u64 > self.canonicalization_delay {
			let new_canonical = number_u64 - self.canonicalization_delay;

			if new_canonical <= self.storage.state_db.best_canonical().unwrap_or(0) {
				return Ok(())
			}

			let hash = if new_canonical == number_u64 {
				hash
			} else {
				::client::blockchain::HeaderBackend::hash(&self.blockchain, new_canonical.saturated_into())?
					.expect("existence of block with number `new_canonical` \
						implies existence of blocks with all numbers before it; qed")
			};

			trace!(target: "db", "Canonicalize block #{} ({:?})", new_canonical, hash);
			let commit = self.storage.state_db.canonicalize_block(&hash)
				.map_err(|e: state_db::Error<io::Error>| sp_blockchain::Error::from(format!("State database error: {:?}", e)))?;
			apply_state_commit(transaction, commit);
		};

		Ok(())
	}

	fn try_commit_operation(&self, mut operation: BlockImportOperation<Block, Blake2Hasher>)
		-> ClientResult<()>
	{
		let mut transaction = DBTransaction::new();
		let mut finalization_displaced_leaves = None;

		operation.apply_aux(&mut transaction);

		let mut meta_updates = Vec::with_capacity(operation.finalized_blocks.len());
		let mut last_finalized_hash = self.blockchain.meta.read().finalized_hash;

		for (block, justification) in operation.finalized_blocks {
			let block_hash = self.blockchain.expect_block_hash_from_id(&block)?;
			let block_header = self.blockchain.expect_header(BlockId::Hash(block_hash))?;

			meta_updates.push(self.finalize_block_with_transaction(
				&mut transaction,
				&block_hash,
				&block_header,
				Some(last_finalized_hash),
				justification,
				&mut finalization_displaced_leaves,
			)?);
			last_finalized_hash = block_hash;
		}

		let imported = if let Some(pending_block) = operation.pending_block {
			let hash = pending_block.header.hash();
			let parent_hash = *pending_block.header.parent_hash();
			let number = pending_block.header.number().clone();

			// blocks are keyed by number + hash.
			let lookup_key = utils::number_and_hash_to_lookup_key(number, hash)?;

			let (enacted, retracted) = if pending_block.leaf_state.is_best() {
				self.set_head_with_transaction(&mut transaction, parent_hash, (number, hash))?
			} else {
				(Default::default(), Default::default())
			};

			utils::insert_hash_to_key_mapping(
				&mut transaction,
				columns::KEY_LOOKUP,
				number,
				hash,
			)?;

			let header_metadata = CachedHeaderMetadata::from(&pending_block.header);
			self.blockchain.insert_header_metadata(
				header_metadata.hash,
				header_metadata,
			);

			transaction.put(columns::HEADER, &lookup_key, &pending_block.header.encode());
			if let Some(body) = &pending_block.body {
				transaction.put(columns::BODY, &lookup_key, &body.encode());
			}
			if let Some(justification) = pending_block.justification {
				transaction.put(columns::JUSTIFICATION, &lookup_key, &justification.encode());
			}

			if number.is_zero() {
				transaction.put(columns::META, meta_keys::FINALIZED_BLOCK, &lookup_key);
				transaction.put(columns::META, meta_keys::GENESIS_HASH, hash.as_ref());
			}

			let finalized = if operation.commit_state {
				let mut changeset: state_db::ChangeSet<Vec<u8>> = state_db::ChangeSet::default();
				for (key, (val, rc)) in operation.db_updates.drain() {
					if rc > 0 {
						changeset.inserted.push((key, val.to_vec()));
					} else if rc < 0 {
						changeset.deleted.push(key);
					}
				}
				let number_u64 = number.saturated_into::<u64>();
				let commit = self.storage.state_db.insert_block(&hash, number_u64, &pending_block.header.parent_hash(), changeset)
					.map_err(|e: state_db::Error<io::Error>| sp_blockchain::Error::from(format!("State database error: {:?}", e)))?;
				apply_state_commit(&mut transaction, commit);

				// Check if need to finalize. Genesis is always finalized instantly.
				let finalized = number_u64 == 0 || pending_block.leaf_state.is_final();
				finalized
			} else {
				false
			};

			let header = &pending_block.header;
			let is_best = pending_block.leaf_state.is_best();
			let changes_trie_updates = operation.changes_trie_updates;

			self.changes_tries_storage.commit(&mut transaction, changes_trie_updates);
			let cache = operation.old_state.release(); // release state reference so that it can be finalized

			if finalized {
				// TODO: ensure best chain contains this block.
				self.ensure_sequential_finalization(header, Some(last_finalized_hash))?;
				self.note_finalized(
					&mut transaction,
					header,
					hash,
					&mut finalization_displaced_leaves,
				)?;
			} else {
				// canonicalize blocks which are old enough, regardless of finality.
				self.force_delayed_canonicalize(&mut transaction, hash, *header.number())?
			}

			debug!(target: "db", "DB Commit {:?} ({}), best = {}", hash, number, is_best);

			let displaced_leaf = {
				let mut leaves = self.blockchain.leaves.write();
				let displaced_leaf = leaves.import(hash, number, parent_hash);
				leaves.prepare_transaction(&mut transaction, columns::META, meta_keys::LEAF_PREFIX);

				displaced_leaf
			};

			let mut children = children::read_children(&*self.storage.db, columns::META, meta_keys::CHILDREN_PREFIX, parent_hash)?;
			children.push(hash);
			children::write_children(&mut transaction, columns::META, meta_keys::CHILDREN_PREFIX, parent_hash, children);

			meta_updates.push((hash, number, pending_block.leaf_state.is_best(), finalized));

			Some((number, hash, enacted, retracted, displaced_leaf, is_best, cache))
		} else {
			None
		};

		let cache_update = if let Some(set_head) = operation.set_head {
			if let Some(header) = ::client::blockchain::HeaderBackend::header(&self.blockchain, set_head)? {
				let number = header.number();
				let hash = header.hash();

				let (enacted, retracted) = self.set_head_with_transaction(
					&mut transaction,
					hash.clone(),
					(number.clone(), hash.clone())
				)?;
				meta_updates.push((hash, *number, true, false));
				Some((enacted, retracted))
			} else {
				return Err(sp_blockchain::Error::UnknownBlock(format!("Cannot set head {:?}", set_head)))
			}
		} else {
			None
		};

		let write_result = self.storage.db.write(transaction).map_err(db_err);

		if let Some(changes_trie_cache_update) = operation.changes_trie_cache_update {
			self.changes_tries_storage.commit_cache(changes_trie_cache_update);
		}

		if let Some((number, hash, enacted, retracted, displaced_leaf, is_best, mut cache)) = imported {
			if let Err(e) = write_result {
				let mut leaves = self.blockchain.leaves.write();
				let mut undo = leaves.undo();
				if let Some(displaced_leaf) = displaced_leaf {
					undo.undo_import(displaced_leaf);
				}

				if let Some(finalization_displaced) = finalization_displaced_leaves {
					undo.undo_finalization(finalization_displaced);
				}

				return Err(e)
			}

			cache.sync_cache(
				&enacted,
				&retracted,
				operation.storage_updates,
				operation.child_storage_updates,
				Some(hash),
				Some(number),
				is_best,
			);
		}

		if let Some((enacted, retracted)) = cache_update {
			self.shared_cache.lock().sync(&enacted, &retracted);
		}

		for (hash, number, is_best, is_finalized) in meta_updates {
			self.blockchain.update_meta(hash, number, is_best, is_finalized);
		}

		Ok(())
	}


	// write stuff to a transaction after a new block is finalized.
	// this canonicalizes finalized blocks. Fails if called with a block which
	// was not a child of the last finalized block.
	fn note_finalized(
		&self,
		transaction: &mut DBTransaction,
		f_header: &Block::Header,
		f_hash: Block::Hash,
		displaced: &mut Option<FinalizationDisplaced<Block::Hash, NumberFor<Block>>>
	) -> ClientResult<()> where
		Block: BlockT<Hash=H256>,
	{
		let f_num = f_header.number().clone();

		if self.storage.state_db.best_canonical().map(|c| f_num.saturated_into::<u64>() > c).unwrap_or(true) {
			let parent_hash = f_header.parent_hash().clone();

			let lookup_key = utils::number_and_hash_to_lookup_key(f_num, f_hash.clone())?;
			transaction.put(columns::META, meta_keys::FINALIZED_BLOCK, &lookup_key);

			let commit = self.storage.state_db.canonicalize_block(&f_hash)
				.map_err(|e: state_db::Error<io::Error>| sp_blockchain::Error::from(format!("State database error: {:?}", e)))?;
			apply_state_commit(transaction, commit);

			let changes_trie_config = self.changes_trie_config(parent_hash)?;
			if let Some(changes_trie_config) = changes_trie_config {
				self.changes_tries_storage.prune(&changes_trie_config, transaction, f_hash, f_num);
			}
		}

		let new_displaced = self.blockchain.leaves.write().finalize_height(f_num);
		match displaced {
			x @ &mut None => *x = Some(new_displaced),
			&mut Some(ref mut displaced) => displaced.merge(new_displaced),
		}

		Ok(())
	}
}

fn apply_state_commit(transaction: &mut DBTransaction, commit: state_db::CommitSet<Vec<u8>>) {
	for (key, val) in commit.data.inserted.into_iter() {
		transaction.put(columns::STATE, &key[..], &val);
	}
	for key in commit.data.deleted.into_iter() {
		transaction.delete(columns::STATE, &key[..]);
	}
	for (key, val) in commit.meta.inserted.into_iter() {
		transaction.put(columns::STATE_META, &key[..], &val);
	}
	for key in commit.meta.deleted.into_iter() {
		transaction.delete(columns::STATE_META, &key[..]);
	}
}

impl<Block> client_api::backend::AuxStore for Backend<Block> where Block: BlockT<Hash=H256> {
	fn insert_aux<
		'a,
		'b: 'a,
		'c: 'a,
		I: IntoIterator<Item=&'a(&'c [u8], &'c [u8])>,
		D: IntoIterator<Item=&'a &'b [u8]>,
	>(&self, insert: I, delete: D) -> ClientResult<()> {
		let mut transaction = DBTransaction::new();
		for (k, v) in insert {
			transaction.put(columns::AUX, k, v);
		}
		for k in delete {
			transaction.delete(columns::AUX, k);
		}
		self.storage.db.write(transaction).map_err(db_err)?;
		Ok(())
	}

	fn get_aux(&self, key: &[u8]) -> ClientResult<Option<Vec<u8>>> {
		Ok(self.storage.db.get(columns::AUX, key).map(|r| r.map(|v| v.to_vec())).map_err(db_err)?)
	}
}

impl<Block> client_api::backend::Backend<Block, Blake2Hasher> for Backend<Block> where Block: BlockT<Hash=H256> {
	type BlockImportOperation = BlockImportOperation<Block, Blake2Hasher>;
	type Blockchain = BlockchainDb<Block>;
	type State = CachingState<Blake2Hasher, RefTrackingState<Block>, Block>;
	type ChangesTrieStorage = DbChangesTrieStorage<Block>;
	type OffchainStorage = offchain::LocalStorage;

	fn begin_operation(&self) -> ClientResult<Self::BlockImportOperation> {
		let old_state = self.state_at(BlockId::Hash(Default::default()))?;
		Ok(BlockImportOperation {
			pending_block: None,
			old_state,
			db_updates: PrefixedMemoryDB::default(),
			storage_updates: Default::default(),
			child_storage_updates: Default::default(),
			changes_trie_updates: MemoryDB::default(),
			changes_trie_cache_update: None,
			aux_ops: Vec::new(),
			finalized_blocks: Vec::new(),
			set_head: None,
			commit_state: false,
		})
	}

	fn begin_state_operation(
		&self,
		operation: &mut Self::BlockImportOperation,
		block: BlockId<Block>,
	) -> ClientResult<()> {
		operation.old_state = self.state_at(block)?;
		operation.commit_state = true;
		Ok(())
	}

	fn commit_operation(&self, operation: Self::BlockImportOperation)
		-> ClientResult<()>
	{
		match self.try_commit_operation(operation) {
			Ok(_) => {
				self.storage.state_db.apply_pending();
				Ok(())
			},
			e @ Err(_) => {
				self.storage.state_db.revert_pending();
				e
			}
		}
	}

	fn finalize_block(&self, block: BlockId<Block>, justification: Option<Justification>)
		-> ClientResult<()>
	{
		let mut transaction = DBTransaction::new();
		let hash = self.blockchain.expect_block_hash_from_id(&block)?;
		let header = self.blockchain.expect_header(block)?;
		let mut displaced = None;
		let commit = |displaced| {
			let (hash, number, is_best, is_finalized) = self.finalize_block_with_transaction(
				&mut transaction,
				&hash,
				&header,
				None,
				justification,
				displaced,
			)?;
			self.storage.db.write(transaction).map_err(db_err)?;
			self.blockchain.update_meta(hash, number, is_best, is_finalized);
			Ok(())
		};
		match commit(&mut displaced) {
			Ok(()) => self.storage.state_db.apply_pending(),
			e @ Err(_) => {
				self.storage.state_db.revert_pending();
				if let Some(displaced) = displaced {
					self.blockchain.leaves.write().undo().undo_finalization(displaced);
				}
				return e;
			}
		}
		Ok(())
	}

	fn changes_trie_storage(&self) -> Option<&Self::ChangesTrieStorage> {
		Some(&self.changes_tries_storage)
	}

	fn offchain_storage(&self) -> Option<Self::OffchainStorage> {
		Some(self.offchain_storage.clone())
	}

	fn revert(&self, n: NumberFor<Block>) -> ClientResult<NumberFor<Block>> {
		let mut best = self.blockchain.info().best_number;
		let finalized = self.blockchain.info().finalized_number;
		let revertible = best - finalized;
		let n = if revertible < n { revertible } else { n };

		for c in 0 .. n.saturated_into::<u64>() {
			if best.is_zero() {
				return Ok(c.saturated_into::<NumberFor<Block>>())
			}
			let mut transaction = DBTransaction::new();
			match self.storage.state_db.revert_one() {
				Some(commit) => {
					apply_state_commit(&mut transaction, commit);
					let removed = self.blockchain.header(BlockId::Number(best))?.ok_or_else(
						|| sp_blockchain::Error::UnknownBlock(
							format!("Error reverting to {}. Block hash not found.", best)))?;

					best -= One::one();	// prev block
					let hash = self.blockchain.hash(best)?.ok_or_else(
						|| sp_blockchain::Error::UnknownBlock(
							format!("Error reverting to {}. Block hash not found.", best)))?;
					let key = utils::number_and_hash_to_lookup_key(best.clone(), &hash)?;
					transaction.put(columns::META, meta_keys::BEST_BLOCK, &key);
					transaction.delete(columns::KEY_LOOKUP, removed.hash().as_ref());
					children::remove_children(&mut transaction, columns::META, meta_keys::CHILDREN_PREFIX, hash);
					self.storage.db.write(transaction).map_err(db_err)?;
					self.blockchain.update_meta(hash, best, true, false);
					self.blockchain.leaves.write().revert(removed.hash().clone(), removed.number().clone(), removed.parent_hash().clone());
				}
				None => return Ok(c.saturated_into::<NumberFor<Block>>())
			}
		}
		Ok(n)
	}

	fn blockchain(&self) -> &BlockchainDb<Block> {
		&self.blockchain
	}

	fn used_state_cache_size(&self) -> Option<usize> {
		let used = (*&self.shared_cache).lock().used_storage_cache_size();
		Some(used)
	}

	fn state_at(&self, block: BlockId<Block>) -> ClientResult<Self::State> {
		use client::blockchain::HeaderBackend as BcHeaderBackend;

		// special case for genesis initialization
		match block {
			BlockId::Hash(h) if h == Default::default() => {
				let genesis_storage = DbGenesisStorage::new();
				let root = genesis_storage.0.clone();
				let db_state = DbState::new(Arc::new(genesis_storage), root);
				let state = RefTrackingState::new(db_state, self.storage.clone(), None);
				return Ok(CachingState::new(state, self.shared_cache.clone(), None));
			},
			_ => {}
		}

		match self.blockchain.header(block) {
			Ok(Some(ref hdr)) => {
				let hash = hdr.hash();
				if !self.have_state_at(&hash, *hdr.number()) {
					return Err(sp_blockchain::Error::UnknownBlock(format!("State already discarded for {:?}", block)))
				}
				if let Ok(()) = self.storage.state_db.pin(&hash) {
					let root = H256::from_slice(hdr.state_root().as_ref());
					let db_state = DbState::new(self.storage.clone(), root);
					let state = RefTrackingState::new(db_state, self.storage.clone(), Some(hash.clone()));
					Ok(CachingState::new(state, self.shared_cache.clone(), Some(hash)))
				} else {
					Err(sp_blockchain::Error::UnknownBlock(format!("State already discarded for {:?}", block)))
				}
			},
			Ok(None) => Err(sp_blockchain::Error::UnknownBlock(format!("Unknown state for block {:?}", block))),
			Err(e) => Err(e),
		}
	}

	fn have_state_at(&self, hash: &Block::Hash, number: NumberFor<Block>) -> bool {
		if self.is_archive {
			match self.blockchain.header(BlockId::Hash(hash.clone())) {
				Ok(Some(header)) => {
					state_machine::Storage::get(self.storage.as_ref(), &header.state_root(), (&[], None)).unwrap_or(None).is_some()
				},
				_ => false,
			}
		} else {
			!self.storage.state_db.is_pruned(hash, number.saturated_into::<u64>())
		}
	}

	fn destroy_state(&self, state: Self::State) -> ClientResult<()> {
		if let Some(hash) = state.cache.parent_hash.clone() {
			let is_best = self.blockchain.meta.read().best_hash == hash;
			state.release().sync_cache(&[], &[], vec![], vec![], None, None, is_best);
		}
		Ok(())
	}

	fn get_import_lock(&self) -> &RwLock<()> {
		&self.import_lock
	}
}

impl<Block> client_api::backend::LocalBackend<Block, Blake2Hasher> for Backend<Block>
where Block: BlockT<Hash=H256> {}

/// TODO: remove me in #3201
pub fn unused_sink<Block: BlockT>(cache_tx: crate::cache::DbCacheTransaction<Block>) {
	cache_tx.on_block_revert(&crate::cache::ComplexBlockId::new(Default::default(), 0.into())).unwrap();
	unimplemented!()
}

#[cfg(test)]
mod tests {
	use hash_db::{HashDB, EMPTY_PREFIX};
	use super::*;
	use crate::columns;
	use client_api::backend::{Backend as BTrait, BlockImportOperation as Op};
	use client::blockchain::Backend as BLBTrait;
	use sr_primitives::testing::{Header, Block as RawBlock, ExtrinsicWrapper};
	use sr_primitives::traits::{Hash, BlakeTwo256};
	use state_machine::{TrieMut, TrieDBMut, ChangesTrieRootsStorage, ChangesTrieStorage};
	use sp_blockchain::{lowest_common_ancestor, tree_route};

	use test_client;

	type Block = RawBlock<ExtrinsicWrapper<u64>>;

	fn prepare_changes(changes: Vec<(Vec<u8>, Vec<u8>)>) -> (H256, MemoryDB<Blake2Hasher>) {
		let mut changes_root = H256::default();
		let mut changes_trie_update = MemoryDB::<Blake2Hasher>::default();
		{
			let mut trie = TrieDBMut::<Blake2Hasher>::new(
				&mut changes_trie_update,
				&mut changes_root
			);
			for (key, value) in changes {
				trie.insert(&key, &value).unwrap();
			}
		}

		(changes_root, changes_trie_update)
	}

	fn insert_header(
		backend: &Backend<Block>,
		number: u64,
		parent_hash: H256,
		changes: Vec<(Vec<u8>, Vec<u8>)>,
		extrinsics_root: H256,
	) -> H256 {
		use sr_primitives::testing::Digest;
		let (changes_root, changes_trie_update) = prepare_changes(changes);
		let digest = Digest {
			logs: vec![
				DigestItem::ChangesTrieRoot(changes_root),
			],
		};
		let header = Header {
			number,
			parent_hash,
			state_root: BlakeTwo256::trie_root(Vec::new()),
			digest,
			extrinsics_root,
		};
		let header_hash = header.hash();

		let block_id = if number == 0 {
			BlockId::Hash(Default::default())
		} else {
			BlockId::Number(number - 1)
		};
		let mut op = backend.begin_operation().unwrap();
		backend.begin_state_operation(&mut op, block_id).unwrap();
		op.set_block_data(header, Some(Vec::new()), None, NewBlockState::Best).unwrap();
		op.update_changes_trie((changes_trie_update, ChangesTrieCacheAction::Clear)).unwrap();
		backend.commit_operation(op).unwrap();

		header_hash
	}

	#[test]
	fn block_hash_inserted_correctly() {
		let backing = {
			let db = Backend::<Block>::new_test(1, 0);
			for i in 0..10 {
				assert!(db.blockchain().hash(i).unwrap().is_none());

				{
					let id = if i == 0 {
						BlockId::Hash(Default::default())
					} else {
						BlockId::Number(i - 1)
					};

					let mut op = db.begin_operation().unwrap();
					db.begin_state_operation(&mut op, id).unwrap();
					let header = Header {
						number: i,
						parent_hash: if i == 0 {
							Default::default()
						} else {
							db.blockchain.hash(i - 1).unwrap().unwrap()
						},
						state_root: Default::default(),
						digest: Default::default(),
						extrinsics_root: Default::default(),
					};

					op.set_block_data(
						header,
						Some(vec![]),
						None,
						NewBlockState::Best,
					).unwrap();
					db.commit_operation(op).unwrap();
				}

				assert!(db.blockchain().hash(i).unwrap().is_some())
			}
			db.storage.db.clone()
		};

		let backend = Backend::<Block>::new(DatabaseSettings {
			state_cache_size: 16777216,
			state_cache_child_ratio: Some((50, 100)),
			pruning: PruningMode::keep_blocks(1),
			source: DatabaseSettingsSrc::Custom(backing),
		}, 0).unwrap();
		assert_eq!(backend.blockchain().info().best_number, 9);
		for i in 0..10 {
			assert!(backend.blockchain().hash(i).unwrap().is_some())
		}
	}

	#[test]
	fn set_state_data() {
		let db = Backend::<Block>::new_test(2, 0);
		let hash = {
			let mut op = db.begin_operation().unwrap();
			db.begin_state_operation(&mut op, BlockId::Hash(Default::default())).unwrap();
			let mut header = Header {
				number: 0,
				parent_hash: Default::default(),
				state_root: Default::default(),
				digest: Default::default(),
				extrinsics_root: Default::default(),
			};

			let storage = vec![
				(vec![1, 3, 5], vec![2, 4, 6]),
				(vec![1, 2, 3], vec![9, 9, 9]),
			];

			header.state_root = op.old_state.storage_root(storage
				.iter()
				.cloned()
				.map(|(x, y)| (x, Some(y)))
			).0.into();
			let hash = header.hash();

			op.reset_storage(storage.iter().cloned().collect(), Default::default()).unwrap();
			op.set_block_data(
				header.clone(),
				Some(vec![]),
				None,
				NewBlockState::Best,
			).unwrap();

			db.commit_operation(op).unwrap();

			let state = db.state_at(BlockId::Number(0)).unwrap();

			assert_eq!(state.storage(&[1, 3, 5]).unwrap(), Some(vec![2, 4, 6]));
			assert_eq!(state.storage(&[1, 2, 3]).unwrap(), Some(vec![9, 9, 9]));
			assert_eq!(state.storage(&[5, 5, 5]).unwrap(), None);

			hash
		};

		{
			let mut op = db.begin_operation().unwrap();
			db.begin_state_operation(&mut op, BlockId::Number(0)).unwrap();
			let mut header = Header {
				number: 1,
				parent_hash: hash,
				state_root: Default::default(),
				digest: Default::default(),
				extrinsics_root: Default::default(),
			};

			let storage = vec![
				(vec![1, 3, 5], None),
				(vec![5, 5, 5], Some(vec![4, 5, 6])),
			];

			let (root, overlay) = op.old_state.storage_root(storage.iter().cloned());
			op.update_db_storage(overlay).unwrap();
			header.state_root = root.into();

			op.set_block_data(
				header,
				Some(vec![]),
				None,
				NewBlockState::Best,
			).unwrap();

			db.commit_operation(op).unwrap();

			let state = db.state_at(BlockId::Number(1)).unwrap();

			assert_eq!(state.storage(&[1, 3, 5]).unwrap(), None);
			assert_eq!(state.storage(&[1, 2, 3]).unwrap(), Some(vec![9, 9, 9]));
			assert_eq!(state.storage(&[5, 5, 5]).unwrap(), Some(vec![4, 5, 6]));
		}
	}

	#[test]
	fn delete_only_when_negative_rc() {
		let _ = ::env_logger::try_init();
		let key;
		let backend = Backend::<Block>::new_test(1, 0);

		let hash = {
			let mut op = backend.begin_operation().unwrap();
			backend.begin_state_operation(&mut op, BlockId::Hash(Default::default())).unwrap();
			let mut header = Header {
				number: 0,
				parent_hash: Default::default(),
				state_root: Default::default(),
				digest: Default::default(),
				extrinsics_root: Default::default(),
			};

			let storage: Vec<(_, _)> = vec![];

			header.state_root = op.old_state.storage_root(storage
				.iter()
				.cloned()
				.map(|(x, y)| (x, Some(y)))
			).0.into();
			let hash = header.hash();

			op.reset_storage(storage.iter().cloned().collect(), Default::default()).unwrap();

			key = op.db_updates.insert(EMPTY_PREFIX, b"hello");
			op.set_block_data(
				header,
				Some(vec![]),
				None,
				NewBlockState::Best,
			).unwrap();

			backend.commit_operation(op).unwrap();
			assert_eq!(backend.storage.db.get(
				columns::STATE,
				&trie::prefixed_key::<Blake2Hasher>(&key, EMPTY_PREFIX)
			).unwrap().unwrap(), &b"hello"[..]);
			hash
		};

		let hash = {
			let mut op = backend.begin_operation().unwrap();
			backend.begin_state_operation(&mut op, BlockId::Number(0)).unwrap();
			let mut header = Header {
				number: 1,
				parent_hash: hash,
				state_root: Default::default(),
				digest: Default::default(),
				extrinsics_root: Default::default(),
			};

			let storage: Vec<(_, _)> = vec![];

			header.state_root = op.old_state.storage_root(storage
				.iter()
				.cloned()
				.map(|(x, y)| (x, Some(y)))
			).0.into();
			let hash = header.hash();

			op.db_updates.insert(EMPTY_PREFIX, b"hello");
			op.db_updates.remove(&key, EMPTY_PREFIX);
			op.set_block_data(
				header,
				Some(vec![]),
				None,
				NewBlockState::Best,
			).unwrap();

			backend.commit_operation(op).unwrap();
			assert_eq!(backend.storage.db.get(
				columns::STATE,
				&trie::prefixed_key::<Blake2Hasher>(&key, EMPTY_PREFIX)
			).unwrap().unwrap(), &b"hello"[..]);
			hash
		};

		let hash = {
			let mut op = backend.begin_operation().unwrap();
			backend.begin_state_operation(&mut op, BlockId::Number(1)).unwrap();
			let mut header = Header {
				number: 2,
				parent_hash: hash,
				state_root: Default::default(),
				digest: Default::default(),
				extrinsics_root: Default::default(),
			};

			let storage: Vec<(_, _)> = vec![];

			header.state_root = op.old_state.storage_root(storage
				.iter()
				.cloned()
				.map(|(x, y)| (x, Some(y)))
			).0.into();
			let hash = header.hash();

			op.db_updates.remove(&key, EMPTY_PREFIX);
			op.set_block_data(
				header,
				Some(vec![]),
				None,
				NewBlockState::Best,
			).unwrap();

			backend.commit_operation(op).unwrap();


			assert!(backend.storage.db.get(
				columns::STATE,
				&trie::prefixed_key::<Blake2Hasher>(&key, EMPTY_PREFIX)
			).unwrap().is_some());
			hash
		};

		{
			let mut op = backend.begin_operation().unwrap();
			backend.begin_state_operation(&mut op, BlockId::Number(2)).unwrap();
			let mut header = Header {
				number: 3,
				parent_hash: hash,
				state_root: Default::default(),
				digest: Default::default(),
				extrinsics_root: Default::default(),
			};

			let storage: Vec<(_, _)> = vec![];

			header.state_root = op.old_state.storage_root(storage
				.iter()
				.cloned()
				.map(|(x, y)| (x, Some(y)))
			).0.into();

			op.set_block_data(
				header,
				Some(vec![]),
				None,
				NewBlockState::Best,
			).unwrap();

			backend.commit_operation(op).unwrap();
			assert!(backend.storage.db.get(
				columns::STATE,
				&trie::prefixed_key::<Blake2Hasher>(&key, EMPTY_PREFIX)
			).unwrap().is_none());
		}

		backend.finalize_block(BlockId::Number(1), None).unwrap();
		backend.finalize_block(BlockId::Number(2), None).unwrap();
		backend.finalize_block(BlockId::Number(3), None).unwrap();
		assert!(backend.storage.db.get(
			columns::STATE,
			&trie::prefixed_key::<Blake2Hasher>(&key, EMPTY_PREFIX)
		).unwrap().is_none());
	}

	#[test]
	fn changes_trie_storage_works() {
		let backend = Backend::<Block>::new_test(1000, 100);
		backend.changes_tries_storage.meta.write().finalized_number = 1000;


		let check_changes = |backend: &Backend<Block>, block: u64, changes: Vec<(Vec<u8>, Vec<u8>)>| {
			let (changes_root, mut changes_trie_update) = prepare_changes(changes);
			let anchor = state_machine::ChangesTrieAnchorBlockId {
				hash: backend.blockchain().header(BlockId::Number(block)).unwrap().unwrap().hash(),
				number: block
			};
			assert_eq!(backend.changes_tries_storage.root(&anchor, block), Ok(Some(changes_root)));

			for (key, (val, _)) in changes_trie_update.drain() {
				assert_eq!(backend.changes_trie_storage().unwrap().get(&key, EMPTY_PREFIX), Ok(Some(val)));
			}
		};

		let changes0 = vec![(b"key_at_0".to_vec(), b"val_at_0".to_vec())];
		let changes1 = vec![
			(b"key_at_1".to_vec(), b"val_at_1".to_vec()),
			(b"another_key_at_1".to_vec(), b"another_val_at_1".to_vec()),
		];
		let changes2 = vec![(b"key_at_2".to_vec(), b"val_at_2".to_vec())];

		let block0 = insert_header(&backend, 0, Default::default(), changes0.clone(), Default::default());
		let block1 = insert_header(&backend, 1, block0, changes1.clone(), Default::default());
		let _ = insert_header(&backend, 2, block1, changes2.clone(), Default::default());

		// check that the storage contains tries for all blocks
		check_changes(&backend, 0, changes0);
		check_changes(&backend, 1, changes1);
		check_changes(&backend, 2, changes2);
	}

	#[test]
	fn changes_trie_storage_works_with_forks() {
		let backend = Backend::<Block>::new_test(1000, 100);

		let changes0 = vec![(b"k0".to_vec(), b"v0".to_vec())];
		let changes1 = vec![(b"k1".to_vec(), b"v1".to_vec())];
		let changes2 = vec![(b"k2".to_vec(), b"v2".to_vec())];
		let block0 = insert_header(&backend, 0, Default::default(), changes0.clone(), Default::default());
		let block1 = insert_header(&backend, 1, block0, changes1.clone(), Default::default());
		let block2 = insert_header(&backend, 2, block1, changes2.clone(), Default::default());

		let changes2_1_0 = vec![(b"k3".to_vec(), b"v3".to_vec())];
		let changes2_1_1 = vec![(b"k4".to_vec(), b"v4".to_vec())];
		let block2_1_0 = insert_header(&backend, 3, block2, changes2_1_0.clone(), Default::default());
		let block2_1_1 = insert_header(&backend, 4, block2_1_0, changes2_1_1.clone(), Default::default());

		let changes2_2_0 = vec![(b"k5".to_vec(), b"v5".to_vec())];
		let changes2_2_1 = vec![(b"k6".to_vec(), b"v6".to_vec())];
		let block2_2_0 = insert_header(&backend, 3, block2, changes2_2_0.clone(), Default::default());
		let block2_2_1 = insert_header(&backend, 4, block2_2_0, changes2_2_1.clone(), Default::default());

		// finalize block1
		backend.changes_tries_storage.meta.write().finalized_number = 1;

		// branch1: when asking for finalized block hash
		let (changes1_root, _) = prepare_changes(changes1);
		let anchor = state_machine::ChangesTrieAnchorBlockId { hash: block2_1_1, number: 4 };
		assert_eq!(backend.changes_tries_storage.root(&anchor, 1), Ok(Some(changes1_root)));

		// branch2: when asking for finalized block hash
		let anchor = state_machine::ChangesTrieAnchorBlockId { hash: block2_2_1, number: 4 };
		assert_eq!(backend.changes_tries_storage.root(&anchor, 1), Ok(Some(changes1_root)));

		// branch1: when asking for non-finalized block hash (search by traversal)
		let (changes2_1_0_root, _) = prepare_changes(changes2_1_0);
		let anchor = state_machine::ChangesTrieAnchorBlockId { hash: block2_1_1, number: 4 };
		assert_eq!(backend.changes_tries_storage.root(&anchor, 3), Ok(Some(changes2_1_0_root)));

		// branch2: when asking for non-finalized block hash (search using canonicalized hint)
		let (changes2_2_0_root, _) = prepare_changes(changes2_2_0);
		let anchor = state_machine::ChangesTrieAnchorBlockId { hash: block2_2_1, number: 4 };
		assert_eq!(backend.changes_tries_storage.root(&anchor, 3), Ok(Some(changes2_2_0_root)));

		// finalize first block of branch2 (block2_2_0)
		backend.changes_tries_storage.meta.write().finalized_number = 3;

		// branch2: when asking for finalized block of this branch
		assert_eq!(backend.changes_tries_storage.root(&anchor, 3), Ok(Some(changes2_2_0_root)));

		// branch1: when asking for finalized block of other branch
		// => result is incorrect (returned for the block of branch1), but this is expected,
		// because the other fork is abandoned (forked before finalized header)
		let anchor = state_machine::ChangesTrieAnchorBlockId { hash: block2_1_1, number: 4 };
		assert_eq!(backend.changes_tries_storage.root(&anchor, 3), Ok(Some(changes2_2_0_root)));
	}

	#[test]
	fn changes_tries_with_digest_are_pruned_on_finalization() {
		let mut backend = Backend::<Block>::new_test(1000, 100);
		backend.changes_tries_storage.min_blocks_to_keep = Some(8);
		let config = ChangesTrieConfiguration {
			digest_interval: 2,
			digest_levels: 2,
		};

		// insert some blocks
		let block0 = insert_header(&backend, 0, Default::default(), vec![(b"key_at_0".to_vec(), b"val_at_0".to_vec())], Default::default());
		let block1 = insert_header(&backend, 1, block0, vec![(b"key_at_1".to_vec(), b"val_at_1".to_vec())], Default::default());
		let block2 = insert_header(&backend, 2, block1, vec![(b"key_at_2".to_vec(), b"val_at_2".to_vec())], Default::default());
		let block3 = insert_header(&backend, 3, block2, vec![(b"key_at_3".to_vec(), b"val_at_3".to_vec())], Default::default());
		let block4 = insert_header(&backend, 4, block3, vec![(b"key_at_4".to_vec(), b"val_at_4".to_vec())], Default::default());
		let block5 = insert_header(&backend, 5, block4, vec![(b"key_at_5".to_vec(), b"val_at_5".to_vec())], Default::default());
		let block6 = insert_header(&backend, 6, block5, vec![(b"key_at_6".to_vec(), b"val_at_6".to_vec())], Default::default());
		let block7 = insert_header(&backend, 7, block6, vec![(b"key_at_7".to_vec(), b"val_at_7".to_vec())], Default::default());
		let block8 = insert_header(&backend, 8, block7, vec![(b"key_at_8".to_vec(), b"val_at_8".to_vec())], Default::default());
		let block9 = insert_header(&backend, 9, block8, vec![(b"key_at_9".to_vec(), b"val_at_9".to_vec())], Default::default());
		let block10 = insert_header(&backend, 10, block9, vec![(b"key_at_10".to_vec(), b"val_at_10".to_vec())], Default::default());
		let block11 = insert_header(&backend, 11, block10, vec![(b"key_at_11".to_vec(), b"val_at_11".to_vec())], Default::default());
		let block12 = insert_header(&backend, 12, block11, vec![(b"key_at_12".to_vec(), b"val_at_12".to_vec())], Default::default());
		let block13 = insert_header(&backend, 13, block12, vec![(b"key_at_13".to_vec(), b"val_at_13".to_vec())], Default::default());
		backend.changes_tries_storage.meta.write().finalized_number = 13;

		// check that roots of all tries are in the columns::CHANGES_TRIE
		let anchor = state_machine::ChangesTrieAnchorBlockId { hash: block13, number: 13 };
		fn read_changes_trie_root(backend: &Backend<Block>, num: u64) -> H256 {
			backend.blockchain().header(BlockId::Number(num)).unwrap().unwrap().digest().logs().iter()
				.find(|i| i.as_changes_trie_root().is_some()).unwrap().as_changes_trie_root().unwrap().clone()
		}
		let root1 = read_changes_trie_root(&backend, 1); assert_eq!(backend.changes_tries_storage.root(&anchor, 1).unwrap(), Some(root1));
		let root2 = read_changes_trie_root(&backend, 2); assert_eq!(backend.changes_tries_storage.root(&anchor, 2).unwrap(), Some(root2));
		let root3 = read_changes_trie_root(&backend, 3); assert_eq!(backend.changes_tries_storage.root(&anchor, 3).unwrap(), Some(root3));
		let root4 = read_changes_trie_root(&backend, 4); assert_eq!(backend.changes_tries_storage.root(&anchor, 4).unwrap(), Some(root4));
		let root5 = read_changes_trie_root(&backend, 5); assert_eq!(backend.changes_tries_storage.root(&anchor, 5).unwrap(), Some(root5));
		let root6 = read_changes_trie_root(&backend, 6); assert_eq!(backend.changes_tries_storage.root(&anchor, 6).unwrap(), Some(root6));
		let root7 = read_changes_trie_root(&backend, 7); assert_eq!(backend.changes_tries_storage.root(&anchor, 7).unwrap(), Some(root7));
		let root8 = read_changes_trie_root(&backend, 8); assert_eq!(backend.changes_tries_storage.root(&anchor, 8).unwrap(), Some(root8));
		let root9 = read_changes_trie_root(&backend, 9); assert_eq!(backend.changes_tries_storage.root(&anchor, 9).unwrap(), Some(root9));
		let root10 = read_changes_trie_root(&backend, 10); assert_eq!(backend.changes_tries_storage.root(&anchor, 10).unwrap(), Some(root10));
		let root11 = read_changes_trie_root(&backend, 11); assert_eq!(backend.changes_tries_storage.root(&anchor, 11).unwrap(), Some(root11));
		let root12 = read_changes_trie_root(&backend, 12); assert_eq!(backend.changes_tries_storage.root(&anchor, 12).unwrap(), Some(root12));

		// now simulate finalization of block#12, causing prune of tries at #1..#4
		let mut tx = DBTransaction::new();
		backend.changes_tries_storage.prune(&config, &mut tx, Default::default(), 12);
		backend.storage.db.write(tx).unwrap();
		assert!(backend.changes_tries_storage.get(&root1, EMPTY_PREFIX).unwrap().is_none());
		assert!(backend.changes_tries_storage.get(&root2, EMPTY_PREFIX).unwrap().is_none());
		assert!(backend.changes_tries_storage.get(&root3, EMPTY_PREFIX).unwrap().is_none());
		assert!(backend.changes_tries_storage.get(&root4, EMPTY_PREFIX).unwrap().is_none());
		assert!(backend.changes_tries_storage.get(&root5, EMPTY_PREFIX).unwrap().is_some());
		assert!(backend.changes_tries_storage.get(&root6, EMPTY_PREFIX).unwrap().is_some());
		assert!(backend.changes_tries_storage.get(&root7, EMPTY_PREFIX).unwrap().is_some());
		assert!(backend.changes_tries_storage.get(&root8, EMPTY_PREFIX).unwrap().is_some());

		// now simulate finalization of block#16, causing prune of tries at #5..#8
		let mut tx = DBTransaction::new();
		backend.changes_tries_storage.prune(&config, &mut tx, Default::default(), 16);
		backend.storage.db.write(tx).unwrap();
		assert!(backend.changes_tries_storage.get(&root5, EMPTY_PREFIX).unwrap().is_none());
		assert!(backend.changes_tries_storage.get(&root6, EMPTY_PREFIX).unwrap().is_none());
		assert!(backend.changes_tries_storage.get(&root7, EMPTY_PREFIX).unwrap().is_none());
		assert!(backend.changes_tries_storage.get(&root8, EMPTY_PREFIX).unwrap().is_none());

		// now "change" pruning mode to archive && simulate finalization of block#20
		// => no changes tries are pruned, because we never prune in archive mode
		backend.changes_tries_storage.min_blocks_to_keep = None;
		let mut tx = DBTransaction::new();
		backend.changes_tries_storage.prune(&config, &mut tx, Default::default(), 20);
		backend.storage.db.write(tx).unwrap();
		assert!(backend.changes_tries_storage.get(&root9, EMPTY_PREFIX).unwrap().is_some());
		assert!(backend.changes_tries_storage.get(&root10, EMPTY_PREFIX).unwrap().is_some());
		assert!(backend.changes_tries_storage.get(&root11, EMPTY_PREFIX).unwrap().is_some());
		assert!(backend.changes_tries_storage.get(&root12, EMPTY_PREFIX).unwrap().is_some());
	}

	#[test]
	fn changes_tries_without_digest_are_pruned_on_finalization() {
		let mut backend = Backend::<Block>::new_test(1000, 100);
		backend.changes_tries_storage.min_blocks_to_keep = Some(4);
		let config = ChangesTrieConfiguration {
			digest_interval: 0,
			digest_levels: 0,
		};

		// insert some blocks
		let block0 = insert_header(&backend, 0, Default::default(), vec![(b"key_at_0".to_vec(), b"val_at_0".to_vec())], Default::default());
		let block1 = insert_header(&backend, 1, block0, vec![(b"key_at_1".to_vec(), b"val_at_1".to_vec())], Default::default());
		let block2 = insert_header(&backend, 2, block1, vec![(b"key_at_2".to_vec(), b"val_at_2".to_vec())], Default::default());
		let block3 = insert_header(&backend, 3, block2, vec![(b"key_at_3".to_vec(), b"val_at_3".to_vec())], Default::default());
		let block4 = insert_header(&backend, 4, block3, vec![(b"key_at_4".to_vec(), b"val_at_4".to_vec())], Default::default());
		let block5 = insert_header(&backend, 5, block4, vec![(b"key_at_5".to_vec(), b"val_at_5".to_vec())], Default::default());
		let block6 = insert_header(&backend, 6, block5, vec![(b"key_at_6".to_vec(), b"val_at_6".to_vec())], Default::default());

		// check that roots of all tries are in the columns::CHANGES_TRIE
		let anchor = state_machine::ChangesTrieAnchorBlockId { hash: block6, number: 6 };
		fn read_changes_trie_root(backend: &Backend<Block>, num: u64) -> H256 {
			backend.blockchain().header(BlockId::Number(num)).unwrap().unwrap().digest().logs().iter()
				.find(|i| i.as_changes_trie_root().is_some()).unwrap().as_changes_trie_root().unwrap().clone()
		}

		let root1 = read_changes_trie_root(&backend, 1); assert_eq!(backend.changes_tries_storage.root(&anchor, 1).unwrap(), Some(root1));
		let root2 = read_changes_trie_root(&backend, 2); assert_eq!(backend.changes_tries_storage.root(&anchor, 2).unwrap(), Some(root2));
		let root3 = read_changes_trie_root(&backend, 3); assert_eq!(backend.changes_tries_storage.root(&anchor, 3).unwrap(), Some(root3));
		let root4 = read_changes_trie_root(&backend, 4); assert_eq!(backend.changes_tries_storage.root(&anchor, 4).unwrap(), Some(root4));
		let root5 = read_changes_trie_root(&backend, 5); assert_eq!(backend.changes_tries_storage.root(&anchor, 5).unwrap(), Some(root5));
		let root6 = read_changes_trie_root(&backend, 6); assert_eq!(backend.changes_tries_storage.root(&anchor, 6).unwrap(), Some(root6));

		// now simulate finalization of block#5, causing prune of trie at #1
		let mut tx = DBTransaction::new();
		backend.changes_tries_storage.prune(&config, &mut tx, block5, 5);
		backend.storage.db.write(tx).unwrap();
		assert!(backend.changes_tries_storage.get(&root1, EMPTY_PREFIX).unwrap().is_none());
		assert!(backend.changes_tries_storage.get(&root2, EMPTY_PREFIX).unwrap().is_some());

		// now simulate finalization of block#6, causing prune of tries at #2
		let mut tx = DBTransaction::new();
		backend.changes_tries_storage.prune(&config, &mut tx, block6, 6);
		backend.storage.db.write(tx).unwrap();
		assert!(backend.changes_tries_storage.get(&root2, EMPTY_PREFIX).unwrap().is_none());
		assert!(backend.changes_tries_storage.get(&root3, EMPTY_PREFIX).unwrap().is_some());
	}

	#[test]
	fn tree_route_works() {
		let backend = Backend::<Block>::new_test(1000, 100);
		let blockchain = backend.blockchain();
		let block0 = insert_header(&backend, 0, Default::default(), Vec::new(), Default::default());

		// fork from genesis: 3 prong.
		let a1 = insert_header(&backend, 1, block0, Vec::new(), Default::default());
		let a2 = insert_header(&backend, 2, a1, Vec::new(), Default::default());
		let a3 = insert_header(&backend, 3, a2, Vec::new(), Default::default());

		// fork from genesis: 2 prong.
		let b1 = insert_header(&backend, 1, block0, Vec::new(), H256::from([1; 32]));
		let b2 = insert_header(&backend, 2, b1, Vec::new(), Default::default());

		{
			let tree_route = tree_route(blockchain, a3, b2).unwrap();

			assert_eq!(tree_route.common_block().hash, block0);
			assert_eq!(tree_route.retracted().iter().map(|r| r.hash).collect::<Vec<_>>(), vec![a3, a2, a1]);
			assert_eq!(tree_route.enacted().iter().map(|r| r.hash).collect::<Vec<_>>(), vec![b1, b2]);
		}

		{
			let tree_route = tree_route(blockchain, a1, a3).unwrap();

			assert_eq!(tree_route.common_block().hash, a1);
			assert!(tree_route.retracted().is_empty());
			assert_eq!(tree_route.enacted().iter().map(|r| r.hash).collect::<Vec<_>>(), vec![a2, a3]);
		}

		{
			let tree_route = tree_route(blockchain, a3, a1).unwrap();

			assert_eq!(tree_route.common_block().hash, a1);
			assert_eq!(tree_route.retracted().iter().map(|r| r.hash).collect::<Vec<_>>(), vec![a3, a2]);
			assert!(tree_route.enacted().is_empty());
		}

		{
			let tree_route = tree_route(blockchain, a2, a2).unwrap();

			assert_eq!(tree_route.common_block().hash, a2);
			assert!(tree_route.retracted().is_empty());
			assert!(tree_route.enacted().is_empty());
		}
	}

	#[test]
	fn tree_route_child() {
		let backend = Backend::<Block>::new_test(1000, 100);
		let blockchain = backend.blockchain();

		let block0 = insert_header(&backend, 0, Default::default(), Vec::new(), Default::default());
		let block1 = insert_header(&backend, 1, block0, Vec::new(), Default::default());

		{
			let tree_route = tree_route(blockchain, block0, block1).unwrap();

			assert_eq!(tree_route.common_block().hash, block0);
			assert!(tree_route.retracted().is_empty());
			assert_eq!(tree_route.enacted().iter().map(|r| r.hash).collect::<Vec<_>>(), vec![block1]);
		}
	}

	#[test]
	fn lowest_common_ancestor_works() {
		let backend = Backend::<Block>::new_test(1000, 100);
		let blockchain = backend.blockchain();
		let block0 = insert_header(&backend, 0, Default::default(), Vec::new(), Default::default());

		// fork from genesis: 3 prong.
		let a1 = insert_header(&backend, 1, block0, Vec::new(), Default::default());
		let a2 = insert_header(&backend, 2, a1, Vec::new(), Default::default());
		let a3 = insert_header(&backend, 3, a2, Vec::new(), Default::default());

		// fork from genesis: 2 prong.
		let b1 = insert_header(&backend, 1, block0, Vec::new(), H256::from([1; 32]));
		let b2 = insert_header(&backend, 2, b1, Vec::new(), Default::default());

		{
			let lca = lowest_common_ancestor(blockchain, a3, b2).unwrap();

			assert_eq!(lca.hash, block0);
			assert_eq!(lca.number, 0);
		}

		{
			let lca = lowest_common_ancestor(blockchain, a1, a3).unwrap();

			assert_eq!(lca.hash, a1);
			assert_eq!(lca.number, 1);
		}

		{
			let lca = lowest_common_ancestor(blockchain, a3, a1).unwrap();

			assert_eq!(lca.hash, a1);
			assert_eq!(lca.number, 1);
		}

		{
			let lca = lowest_common_ancestor(blockchain, a2, a3).unwrap();

			assert_eq!(lca.hash, a2);
			assert_eq!(lca.number, 2);
		}

		{
			let lca = lowest_common_ancestor(blockchain, a2, a1).unwrap();

			assert_eq!(lca.hash, a1);
			assert_eq!(lca.number, 1);
		}

		{
			let lca = lowest_common_ancestor(blockchain, a2, a2).unwrap();

			assert_eq!(lca.hash, a2);
			assert_eq!(lca.number, 2);
		}
	}

	#[test]
	fn test_tree_route_regression() {
		// NOTE: this is a test for a regression introduced in #3665, the result
		// of tree_route would be erroneously computed, since it was taking into
		// account the `ancestor` in `CachedHeaderMetadata` for the comparison.
		// in this test we simulate the same behavior with the side-effect
		// triggering the issue being eviction of a previously fetched record
		// from the cache, therefore this test is dependent on the LRU cache
		// size for header metadata, which is currently set to 5000 elements.
		let backend = Backend::<Block>::new_test(10000, 10000);
		let blockchain = backend.blockchain();

		let genesis = insert_header(&backend, 0, Default::default(), Vec::new(), Default::default());

		let block100 = (1..=100).fold(genesis, |parent, n| {
			insert_header(&backend, n, parent, Vec::new(), Default::default())
		});

		let block7000 = (101..=7000).fold(block100, |parent, n| {
			insert_header(&backend, n, parent, Vec::new(), Default::default())
		});

		// This will cause the ancestor of `block100` to be set to `genesis` as a side-effect.
		lowest_common_ancestor(blockchain, genesis, block100).unwrap();

		// While traversing the tree we will have to do 6900 calls to
		// `header_metadata`, which will make sure we will exhaust our cache
		// which only takes 5000 elements. In particular, the `CachedHeaderMetadata` struct for
		// block #100 will be evicted and will get a new value (with ancestor set to its parent).
		let tree_route = tree_route(blockchain, block100, block7000).unwrap();

		assert!(tree_route.retracted().is_empty());
	}

	#[test]
	fn test_leaves_with_complex_block_tree() {
		let backend: Backend<test_client::runtime::Block> = Backend::new_test(20, 20);
		test_client::trait_tests::test_leaves_for_backend(backend);
	}

	#[test]
	fn test_children_with_complex_block_tree() {
		let backend: Backend<test_client::runtime::Block> = Backend::new_test(20, 20);
		test_client::trait_tests::test_children_for_backend(backend);
	}

	#[test]
	fn test_blockchain_query_by_number_gets_canonical() {
		let backend: Backend<test_client::runtime::Block> = Backend::new_test(20, 20);
		test_client::trait_tests::test_blockchain_query_by_number_gets_canonical(backend);
	}

	#[test]
	fn test_leaves_pruned_on_finality() {
		let backend: Backend<Block> = Backend::new_test(10, 10);
		let block0 = insert_header(&backend, 0, Default::default(), Default::default(), Default::default());

		let block1_a = insert_header(&backend, 1, block0, Default::default(), Default::default());
		let block1_b = insert_header(&backend, 1, block0, Default::default(), [1; 32].into());
		let block1_c = insert_header(&backend, 1, block0, Default::default(), [2; 32].into());

		assert_eq!(backend.blockchain().leaves().unwrap(), vec![block1_a, block1_b, block1_c]);

		let block2_a = insert_header(&backend, 2, block1_a, Default::default(), Default::default());
		let block2_b = insert_header(&backend, 2, block1_b, Default::default(), Default::default());
		let block2_c = insert_header(&backend, 2, block1_b, Default::default(), [1; 32].into());

		assert_eq!(backend.blockchain().leaves().unwrap(), vec![block2_a, block2_b, block2_c, block1_c]);

		backend.finalize_block(BlockId::hash(block1_a), None).unwrap();
		backend.finalize_block(BlockId::hash(block2_a), None).unwrap();

		// leaves at same height stay. Leaves at lower heights pruned.
		assert_eq!(backend.blockchain().leaves().unwrap(), vec![block2_a, block2_b, block2_c]);
	}

	#[test]
	fn test_aux() {
		let backend: Backend<test_client::runtime::Block> = Backend::new_test(0, 0);
		assert!(backend.get_aux(b"test").unwrap().is_none());
		backend.insert_aux(&[(&b"test"[..], &b"hello"[..])], &[]).unwrap();
		assert_eq!(b"hello", &backend.get_aux(b"test").unwrap().unwrap()[..]);
		backend.insert_aux(&[], &[&b"test"[..]]).unwrap();
		assert!(backend.get_aux(b"test").unwrap().is_none());
	}

	#[test]
	fn test_finalize_block_with_justification() {
		use client::blockchain::{Backend as BlockChainBackend};

		let backend = Backend::<Block>::new_test(10, 10);

		let block0 = insert_header(&backend, 0, Default::default(), Default::default(), Default::default());
		let _ = insert_header(&backend, 1, block0, Default::default(), Default::default());

		let justification = Some(vec![1, 2, 3]);
		backend.finalize_block(BlockId::Number(1), justification.clone()).unwrap();

		assert_eq!(
			backend.blockchain().justification(BlockId::Number(1)).unwrap(),
			justification,
		);
	}

	#[test]
	fn test_finalize_multiple_blocks_in_single_op() {
		let backend = Backend::<Block>::new_test(10, 10);

		let block0 = insert_header(&backend, 0, Default::default(), Default::default(), Default::default());
		let block1 = insert_header(&backend, 1, block0, Default::default(), Default::default());
		let block2 = insert_header(&backend, 2, block1, Default::default(), Default::default());
		{
			let mut op = backend.begin_operation().unwrap();
			backend.begin_state_operation(&mut op, BlockId::Hash(block0)).unwrap();
			op.mark_finalized(BlockId::Hash(block1), None).unwrap();
			op.mark_finalized(BlockId::Hash(block2), None).unwrap();
			backend.commit_operation(op).unwrap();
		}
	}

	#[test]
	fn test_finalize_non_sequential() {
		let backend = Backend::<Block>::new_test(10, 10);

		let block0 = insert_header(&backend, 0, Default::default(), Default::default(), Default::default());
		let block1 = insert_header(&backend, 1, block0, Default::default(), Default::default());
		let block2 = insert_header(&backend, 2, block1, Default::default(), Default::default());
		{
			let mut op = backend.begin_operation().unwrap();
			backend.begin_state_operation(&mut op, BlockId::Hash(block0)).unwrap();
			op.mark_finalized(BlockId::Hash(block2), None).unwrap();
			backend.commit_operation(op).unwrap_err();
		}
	}
}<|MERGE_RESOLUTION|>--- conflicted
+++ resolved
@@ -230,47 +230,24 @@
 	executor: E,
 	genesis_storage: S,
 	fork_blocks: ForkBlocks<Block>,
-<<<<<<< HEAD
-	execution_strategies: ExecutionStrategies,
-	keystore: Option<primitives::traits::BareCryptoStorePtr>,
+	execution_extensions: ExecutionExtensions<Block>,
 ) -> Result<
 		client::Client<Backend<Block>, client::LocalCallExecutor<E>, Block, RA>,
-		client::error::Error,
+		sp_blockchain::Error,
 	>
-=======
-	execution_extensions: ExecutionExtensions<Block>,
-) -> Result<(
-		client::Client<
-			Backend<Block>,
-			client::LocalCallExecutor<Backend<Block>, E>,
-			Block,
-			RA,
-		>,
-		Arc<Backend<Block>>,
-	),
-	sp_blockchain::Error,
->
->>>>>>> 47b158b7
 	where
 		Block: BlockT<Hash=H256>,
 		E: CodeExecutor + RuntimeInfo,
 		S: BuildStorage,
 {
-<<<<<<< HEAD
 	let backend = Backend::new(settings, CANONICALIZATION_DELAY)?;
-	let executor = client::LocalCallExecutor::new(executor, keystore);
+	let executor = client::LocalCallExecutor::new(executor);
 	let client = client::Client::new(
-=======
-	let backend = Arc::new(Backend::new(settings, CANONICALIZATION_DELAY)?);
-	let executor = client::LocalCallExecutor::new(backend.clone(), executor);
-	Ok((
-		client::Client::new(backend.clone(), executor, genesis_storage, fork_blocks, execution_extensions)?,
->>>>>>> 47b158b7
 		backend,
 		executor,
 		genesis_storage,
 		fork_blocks,
-		execution_strategies
+		execution_extensions
 	)?;
 
 	Ok(client)
