--- conflicted
+++ resolved
@@ -92,7 +92,6 @@
 		Some(Box::new(justification_import)),
 		client.clone(),
 		select_chain.clone(),
-<<<<<<< HEAD
 		move |_, ()| async move {
 			let timestamp = sp_timestamp::InherentDataProvider::from_system_time();
 
@@ -111,11 +110,7 @@
 				(timestamp, slot),
 			))
 		},
-		&task_manager.spawn_handle(),
-=======
-		inherent_data_providers.clone(),
 		&task_manager.spawn_essential_handle(),
->>>>>>> 88ba0e6b
 		config.prometheus_registry(),
 		sp_consensus::CanAuthorWithNativeVersion::new(client.executor().clone()),
 	)?;
@@ -453,7 +448,6 @@
 		Some(Box::new(justification_import)),
 		client.clone(),
 		select_chain.clone(),
-<<<<<<< HEAD
 		move |_, ()| async move {
 			let timestamp = sp_timestamp::InherentDataProvider::from_system_time();
 
@@ -472,11 +466,7 @@
 				(timestamp, slot),
 			))
 		},
-		&task_manager.spawn_handle(),
-=======
-		inherent_data_providers.clone(),
 		&task_manager.spawn_essential_handle(),
->>>>>>> 88ba0e6b
 		config.prometheus_registry(),
 		sp_consensus::NeverCanAuthor,
 	)?;
