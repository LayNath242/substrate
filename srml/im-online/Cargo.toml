[package]
name = "srml-im-online"
version = "0.1.0"
authors = ["Parity Technologies <admin@parity.io>"]
edition = "2018"

[dependencies]
<<<<<<< HEAD
parity-codec = { version = "4.1.1", default-features = false, features = ["derive"] }
=======
codec = { package = "parity-scale-codec", version = "1.0.0", default-features = false, features = ["derive"] }
sr-primitives = { path = "../../core/sr-primitives", default-features = false }
primitives = { package = "substrate-primitives",  path = "../../core/primitives", default-features = false }
rstd = { package = "sr-std", path = "../../core/sr-std", default-features = false }
>>>>>>> e560b2ad
serde = { version = "1.0", optional = true }
session = { package = "srml-session", path = "../session", default-features = false }
sr-io = { path = "../../core/sr-io", default-features = false }
sr-primitives = { path = "../../core/sr-primitives", default-features = false }
sr-std = { path = "../../core/sr-std", default-features = false }
srml-support = { path = "../support", default-features = false }
<<<<<<< HEAD
substrate-primitives = { path = "../../core/primitives", default-features = false }
=======
sr-io = { package = "sr-io", path = "../../core/sr-io", default-features = false }
>>>>>>> e560b2ad
system = { package = "srml-system", path = "../system", default-features = false }

[features]
default = ["std"]
std = [
<<<<<<< HEAD
	"parity-codec/std",
=======
	"codec/std",
	"sr-primitives/std",
	"rstd/std",
>>>>>>> e560b2ad
	"serde",
	"session/std",
	"sr-io/std",
	"sr-primitives/std",
	"sr-std/std",
	"srml-support/std",
	"substrate-primitives/std",
	"system/std",
]<|MERGE_RESOLUTION|>--- conflicted
+++ resolved
@@ -5,37 +5,20 @@
 edition = "2018"
 
 [dependencies]
-<<<<<<< HEAD
-parity-codec = { version = "4.1.1", default-features = false, features = ["derive"] }
-=======
 codec = { package = "parity-scale-codec", version = "1.0.0", default-features = false, features = ["derive"] }
-sr-primitives = { path = "../../core/sr-primitives", default-features = false }
-primitives = { package = "substrate-primitives",  path = "../../core/primitives", default-features = false }
-rstd = { package = "sr-std", path = "../../core/sr-std", default-features = false }
->>>>>>> e560b2ad
+substrate-primitives = { path = "../../core/primitives", default-features = false }
 serde = { version = "1.0", optional = true }
 session = { package = "srml-session", path = "../session", default-features = false }
 sr-io = { path = "../../core/sr-io", default-features = false }
 sr-primitives = { path = "../../core/sr-primitives", default-features = false }
 sr-std = { path = "../../core/sr-std", default-features = false }
 srml-support = { path = "../support", default-features = false }
-<<<<<<< HEAD
-substrate-primitives = { path = "../../core/primitives", default-features = false }
-=======
-sr-io = { package = "sr-io", path = "../../core/sr-io", default-features = false }
->>>>>>> e560b2ad
 system = { package = "srml-system", path = "../system", default-features = false }
 
 [features]
 default = ["std"]
 std = [
-<<<<<<< HEAD
-	"parity-codec/std",
-=======
 	"codec/std",
-	"sr-primitives/std",
-	"rstd/std",
->>>>>>> e560b2ad
 	"serde",
 	"session/std",
 	"sr-io/std",
